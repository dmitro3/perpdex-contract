--- conflicted
+++ resolved
@@ -29,7 +29,6 @@
     "@types/node": "15.6.1",
     "@uniswap/v3-core": "1.0.0",
     "@uniswap/v3-periphery": "1.0.1",
-    "big.js": "6.1.1",
     "bignumber.js": "9.0.1",
     "chai": "4.3.4",
     "eslint-config-prettier": "8.3.0",
@@ -59,10 +58,5 @@
       "prettier --write",
       "solhint"
     ]
-<<<<<<< HEAD
-  },
-  "dependencies": {}
-=======
   }
->>>>>>> d91631a5
 }