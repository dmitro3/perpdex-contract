// SPDX-License-Identifier: GPL-2.0-or-later
pragma solidity 0.7.6;
pragma abicoder v2;

import { SafeMath } from "@openzeppelin/contracts/math/SafeMath.sol";
import { SignedSafeMath } from "@openzeppelin/contracts/math/SignedSafeMath.sol";
import { TransferHelper } from "@uniswap/lib/contracts/libraries/TransferHelper.sol";
import { FullMath } from "@uniswap/v3-core/contracts/libraries/FullMath.sol";
import { TickMath } from "@uniswap/v3-core/contracts/libraries/TickMath.sol";
import { SwapMath } from "@uniswap/v3-core/contracts/libraries/SwapMath.sol";
import { LiquidityMath } from "@uniswap/v3-core/contracts/libraries/LiquidityMath.sol";
import { FixedPoint128 } from "@uniswap/v3-core/contracts/libraries/FixedPoint128.sol";
import { IUniswapV3MintCallback } from "@uniswap/v3-core/contracts/interfaces/callback/IUniswapV3MintCallback.sol";
import { IUniswapV3SwapCallback } from "@uniswap/v3-core/contracts/interfaces/callback/IUniswapV3SwapCallback.sol";
import { LiquidityAmounts } from "@uniswap/v3-periphery/contracts/libraries/LiquidityAmounts.sol";
import { ArbBlockContext } from "./arbitrum/ArbBlockContext.sol";
import { UniswapV3Broker } from "./lib/UniswapV3Broker.sol";
import { PerpSafeCast } from "./lib/PerpSafeCast.sol";
import { FeeMath } from "./lib/FeeMath.sol";
import { PerpFixedPoint96 } from "./lib/PerpFixedPoint96.sol";
import { Funding } from "./lib/Funding.sol";
import { PerpMath } from "./lib/PerpMath.sol";
import { OrderKey } from "./lib/OrderKey.sol";
import { Tick } from "./lib/Tick.sol";
import { SafeOwnable } from "./base/SafeOwnable.sol";
import { IERC20Metadata } from "./interface/IERC20Metadata.sol";

contract Exchange is IUniswapV3MintCallback, IUniswapV3SwapCallback, SafeOwnable, ArbBlockContext {
    using SafeMath for uint256;
    using SafeMath for uint128;
    using SignedSafeMath for int256;
    using PerpMath for uint256;
    using PerpMath for int256;
    using PerpMath for uint160;
    using PerpSafeCast for uint256;
    using PerpSafeCast for uint128;
    using PerpSafeCast for int256;
    using Tick for mapping(int24 => Tick.GrowthInfo);

    //
    // EVENT
    //
    event PoolAdded(address indexed baseToken, uint24 indexed feeRatio, address indexed pool);
    event LiquidityChanged(
        address indexed maker,
        address indexed baseToken,
        address indexed quoteToken,
        int24 lowerTick,
        int24 upperTick,
        // amount of base token added to the liquidity (excl. fee) (+: add liquidity, -: remove liquidity)
        int256 base,
        // amount of quote token added to the liquidity (excl. fee) (+: add liquidity, -: remove liquidity)
        int256 quote,
        int128 liquidity, // amount of liquidity unit added (+: add liquidity, -: remove liquidity)
        uint256 quoteFee // amount of quote token the maker received as fee
    );

    //
    // STRUCT
    //
    struct AddLiquidityToOrderParams {
        address maker;
        address baseToken;
        address pool;
        int24 lowerTick;
        int24 upperTick;
        uint256 feeGrowthGlobalClearingHouseX128;
        uint256 feeGrowthInsideQuoteX128;
        uint128 liquidity;
        Funding.Growth globalFundingGrowth;
    }

    /// @param feeGrowthInsideClearingHouseLastX128 there is only quote fee in ClearingHouse
    struct OpenOrder {
        uint128 liquidity;
        int24 lowerTick;
        int24 upperTick;
        uint256 feeGrowthInsideClearingHouseLastX128;
        int256 lastTwPremiumGrowthInsideX96;
        int256 lastTwPremiumGrowthBelowX96;
        int256 lastTwPremiumDivBySqrtPriceGrowthInsideX96;
    }

    struct ReplaySwapParams {
        address baseToken;
        bool isBaseToQuote;
        bool isExactInput;
        uint256 amount;
        uint160 sqrtPriceLimitX96;
    }

    struct AddLiquidityParams {
        address trader;
        address baseToken;
        uint256 base;
        uint256 quote;
        int24 lowerTick;
        int24 upperTick;
        Funding.Growth updatedGlobalFundingGrowth;
    }

    struct AddLiquidityResponse {
        uint256 base;
        uint256 quote;
        uint256 fee;
        uint128 liquidity;
    }

    struct SwapParams {
        address trader;
        address baseToken;
        bool isBaseToQuote;
        bool isExactInput;
        uint256 amount;
        uint160 sqrtPriceLimitX96; // price slippage protection
        Funding.Growth updatedGlobalFundingGrowth;
    }

    struct SwapResponse {
        int256 exchangedPositionSize;
        int256 exchangedPositionNotional;
        uint256 fee;
        uint256 insuranceFundFee;
    }

    struct MintCallbackData {
        address trader;
        address baseToken;
        address pool;
    }

    struct SwapCallbackData {
        address trader;
        address baseToken;
        address pool;
        uint24 uniswapFeeRatio;
        uint256 fee;
    }

    struct RemoveLiquidityParams {
        address maker;
        address baseToken;
        int24 lowerTick;
        int24 upperTick;
        uint128 liquidity;
    }

    struct RemoveLiquidityResponse {
        uint256 base;
        uint256 quote;
        uint256 fee;
    }

    struct RemoveLiquidityFromOrderParams {
        address maker;
        address baseToken;
        address pool;
        int24 lowerTick;
        int24 upperTick;
        uint256 feeGrowthInsideQuoteX128;
        uint128 liquidity;
    }

    struct SwapStep {
        uint160 initialSqrtPriceX96;
        int24 nextTick;
        bool isNextTickInitialized;
        uint160 nextSqrtPriceX96;
        uint256 amountIn;
        uint256 amountOut;
        uint256 feeAmount;
    }

    struct InternalReplaySwapParams {
        UniswapV3Broker.SwapState state;
        address baseToken;
        bool isBaseToQuote;
        bool shouldUpdateState;
        uint160 sqrtPriceLimitX96;
        uint24 exchangeFeeRatio;
        uint24 uniswapFeeRatio;
        Funding.Growth globalFundingGrowth;
    }

    struct ReplaySwapResponse {
        int24 tick;
        uint256 fee; // exchangeFeeRatio
        uint256 insuranceFundFee; // insuranceFundFee = exchangeFeeRatio * insuranceFundFeeRatio
    }

    address public immutable quoteToken;
    address public immutable uniswapV3Factory;
    address public clearingHouse;

    uint8 public maxOrdersPerMarket;

    // key: base token, value: pool
    mapping(address => address) internal _poolMap;

    // first key: trader, second key: base token
    mapping(address => mapping(address => bytes32[])) internal _openOrderIdsMap;

    // key: openOrderId
    mapping(bytes32 => OpenOrder) internal _openOrderMap;

    // first key: base token, second key: tick index
    // value: the accumulator of **Tick.GrowthInfo** outside each tick of each pool
    mapping(address => mapping(int24 => Tick.GrowthInfo)) internal _growthOutsideTickMap;

    // key: base token
    // value: the global accumulator of **quote fee transformed from base fee** of each pool
    mapping(address => uint256) internal _feeGrowthGlobalX128Map;

    // key: baseToken, what insurance fund get = exchangeFee * insuranceFundFeeRatio
    mapping(address => uint24) internal _insuranceFundFeeRatioMap;

    // key: pool, _uniswapFeeRatioMap cache only
    mapping(address => uint24) internal _uniswapFeeRatioMap;

    // key: pool , uniswap fee will be ignored and use the exchangeFeeRatio instead
    mapping(address => uint24) internal _exchangeFeeRatioMap;

    constructor(
        address clearingHouseArg,
        address uniswapV3FactoryArg,
        address quoteTokenArg
    ) public {
        // ClearingHouse is 0
        require(clearingHouseArg != address(0), "EX_CH0");
        // UnsiwapV3Factory is 0
        require(uniswapV3FactoryArg != address(0), "EX_UF0");
        // QuoteToken is 0
        require(quoteTokenArg != address(0), "EX_QT0");

        // update states
        clearingHouse = clearingHouseArg;
        uniswapV3Factory = uniswapV3FactoryArg;
        quoteToken = quoteTokenArg;
    }

    //
    // MODIFIERS
    //
    modifier onlyClearingHouse() {
        // only ClearingHouse
        require(_msgSender() == clearingHouse, "EX_OCH");
        _;
    }

    modifier checkRatio(uint24 ratio) {
        // EX_RO: ratio overflow
        require(ratio <= FeeMath._ONE_HUNDRED_PERCENT, "EX_RO");
        _;
    }

    //
    // EXTERNAL ADMIN FUNCTIONS
    //

    function setMaxOrdersPerMarket(uint8 maxOrdersPerMarketArg) external onlyOwner {
        maxOrdersPerMarket = maxOrdersPerMarketArg;
    }

    function setFeeRatio(address baseToken, uint24 feeRatio) external onlyOwner checkRatio(feeRatio) {
        _exchangeFeeRatioMap[_poolMap[baseToken]] = feeRatio;
    }

    function setInsuranceFundFeeRatio(address baseToken, uint24 insuranceFundFeeRatioArg)
        external
        checkRatio(insuranceFundFeeRatioArg)
        onlyOwner
    {
        _insuranceFundFeeRatioMap[baseToken] = insuranceFundFeeRatioArg;
    }

    function addPool(address baseToken, uint24 feeRatio) external onlyOwner returns (address) {
        // EX_BDN18: baseToken decimals is not 18
        require(IERC20Metadata(baseToken).decimals() == 18, "EX_BDN18");
        // to ensure the base is always token0 and quote is always token1
        // EX_IB: invalid baseToken
        require(baseToken < quoteToken, "EX_IB");

        address pool = UniswapV3Broker.getPool(uniswapV3Factory, quoteToken, baseToken, feeRatio);
        // EX_NEP: non-existent pool in uniswapV3 factory
        require(pool != address(0), "EX_NEP");
        // EX_EP: existent pool in ClearingHouse
        require(_poolMap[baseToken] == address(0), "EX_EP");
        // EX_PNI: pool not (yet) initialized
        require(UniswapV3Broker.getSqrtMarkPriceX96(pool) != 0, "EX_PNI");

        _poolMap[baseToken] = pool;
        _uniswapFeeRatioMap[pool] = feeRatio;
        _exchangeFeeRatioMap[pool] = feeRatio;

        emit PoolAdded(baseToken, feeRatio, pool);
        return pool;
    }

    //
    // EXTERNAL FUNCTIONS
    //
    function swap(SwapParams memory params) external onlyClearingHouse returns (SwapResponse memory) {
        address pool = _poolMap[params.baseToken];
        uint24 uniswapFeeRatio = _uniswapFeeRatioMap[pool];

        (uint256 scaledAmountForUniswapV3PoolSwap, int256 signedScaledAmountForReplaySwap) =
            _getScaledAmountForSwaps(
                params.isBaseToQuote,
                params.isExactInput,
                params.amount,
                _exchangeFeeRatioMap[pool],
                uniswapFeeRatio
            );

        // simulate the swap to calculate the fees charged in exchange
        ReplaySwapResponse memory replayResponse =
            _replaySwap(
                InternalReplaySwapParams({
                    state: UniswapV3Broker.getSwapState(
                        pool,
                        signedScaledAmountForReplaySwap,
                        _feeGrowthGlobalX128Map[params.baseToken]
                    ),
                    baseToken: params.baseToken,
                    isBaseToQuote: params.isBaseToQuote,
                    shouldUpdateState: true,
                    sqrtPriceLimitX96: params.sqrtPriceLimitX96,
                    exchangeFeeRatio: _exchangeFeeRatioMap[pool],
                    uniswapFeeRatio: uniswapFeeRatio,
                    globalFundingGrowth: params.updatedGlobalFundingGrowth
                })
            );
        UniswapV3Broker.SwapResponse memory response =
            UniswapV3Broker.swap(
                UniswapV3Broker.SwapParams(
                    pool,
                    params.isBaseToQuote,
                    params.isExactInput,
                    // mint extra base token before swap
                    scaledAmountForUniswapV3PoolSwap,
                    params.sqrtPriceLimitX96,
                    abi.encode(
                        SwapCallbackData({
                            trader: params.trader,
                            baseToken: params.baseToken,
                            pool: pool,
                            fee: replayResponse.fee,
                            uniswapFeeRatio: _uniswapFeeRatioMap[pool]
                        })
                    )
                )
            );

        // 1. mint/burn in exchange (but swapCallback has some tokenInfo logic, need to update swap's return
        address outputToken = params.isBaseToQuote ? quoteToken : params.baseToken;
        uint256 outputAmount = params.isBaseToQuote ? response.quote : response.base;
        TransferHelper.safeTransfer(outputToken, clearingHouse, outputAmount);

        // because we charge fee in CH instead of uniswap pool,
        // we need to scale up base or quote amount to get exact exchanged position size and notional
        int256 exchangedPositionSize;
        int256 exchangedPositionNotional;
        if (params.isBaseToQuote) {
            // short: exchangedPositionSize <= 0 && exchangedPositionNotional >= 0
            exchangedPositionSize = -(
                FeeMath.calcAmountScaledByFeeRatio(response.base, uniswapFeeRatio, false).toInt256()
            );
            // due to base to quote fee, exchangedPositionNotional contains the fee
            // s.t. we can take the fee away from exchangedPositionNotional
            exchangedPositionNotional = response.quote.toInt256();
        } else {
            // long: exchangedPositionSize >= 0 && exchangedPositionNotional <= 0
            exchangedPositionSize = response.base.toInt256();
            exchangedPositionNotional = -(
                FeeMath.calcAmountScaledByFeeRatio(response.quote, uniswapFeeRatio, false).toInt256()
            );
        }

        return
            SwapResponse({
                exchangedPositionSize: exchangedPositionSize,
                exchangedPositionNotional: exchangedPositionNotional,
                fee: replayResponse.fee,
                insuranceFundFee: replayResponse.insuranceFundFee
            });
    }

    function addLiquidity(AddLiquidityParams calldata params)
        external
        onlyClearingHouse
        returns (AddLiquidityResponse memory)
    {
        address pool = _poolMap[params.baseToken];
        uint256 feeGrowthGlobalClearingHouseX128 = _feeGrowthGlobalX128Map[params.baseToken];
        mapping(int24 => Tick.GrowthInfo) storage tickMap = _growthOutsideTickMap[params.baseToken];
        UniswapV3Broker.AddLiquidityResponse memory response;

        {
            bool initializedBeforeLower = UniswapV3Broker.getIsTickInitialized(pool, params.lowerTick);
            bool initializedBeforeUpper = UniswapV3Broker.getIsTickInitialized(pool, params.upperTick);

            // add liquidity to liquidity pool
            response = UniswapV3Broker.addLiquidity(
                UniswapV3Broker.AddLiquidityParams(
                    pool,
                    params.baseToken,
                    quoteToken,
                    params.lowerTick,
                    params.upperTick,
                    params.base,
                    params.quote,
                    abi.encode(MintCallbackData(params.trader, params.baseToken, pool))
                )
            );
            // mint callback

            int24 currentTick = UniswapV3Broker.getTick(pool);
            // initialize tick info
            if (!initializedBeforeLower && UniswapV3Broker.getIsTickInitialized(pool, params.lowerTick)) {
                tickMap.initialize(
                    params.lowerTick,
                    currentTick,
                    Tick.GrowthInfo(
                        feeGrowthGlobalClearingHouseX128,
                        params.updatedGlobalFundingGrowth.twPremiumX96,
                        params.updatedGlobalFundingGrowth.twPremiumDivBySqrtPriceX96
                    )
                );
            }
            if (!initializedBeforeUpper && UniswapV3Broker.getIsTickInitialized(pool, params.upperTick)) {
                tickMap.initialize(
                    params.upperTick,
                    currentTick,
                    Tick.GrowthInfo(
                        feeGrowthGlobalClearingHouseX128,
                        params.updatedGlobalFundingGrowth.twPremiumX96,
                        params.updatedGlobalFundingGrowth.twPremiumDivBySqrtPriceX96
                    )
                );
            }
        }

        // mutate states
        uint256 fee =
            _addLiquidityToOrder(
                AddLiquidityToOrderParams({
                    maker: params.trader,
                    baseToken: params.baseToken,
                    pool: pool,
                    lowerTick: params.lowerTick,
                    upperTick: params.upperTick,
                    feeGrowthGlobalClearingHouseX128: feeGrowthGlobalClearingHouseX128,
                    feeGrowthInsideQuoteX128: response.feeGrowthInsideQuoteX128,
                    liquidity: response.liquidity,
                    globalFundingGrowth: params.updatedGlobalFundingGrowth
                })
            );

        emit LiquidityChanged(
            params.trader,
            params.baseToken,
            quoteToken,
            params.lowerTick,
            params.upperTick,
            response.base.toInt256(),
            response.quote.toInt256(),
            response.liquidity.toInt128(),
            fee
        );

        return
            AddLiquidityResponse({
                base: response.base,
                quote: response.quote,
                fee: fee,
                liquidity: response.liquidity
            });
    }

    function removeLiquidityByIds(
        address maker,
        address baseToken,
        bytes32[] calldata orderIds
    ) external onlyClearingHouse returns (RemoveLiquidityResponse memory) {
        uint256 totalBase;
        uint256 totalQuote;
        uint256 totalFee;
        for (uint256 i = 0; i < orderIds.length; i++) {
            bytes32 orderId = orderIds[i];
            OpenOrder memory order = _openOrderMap[orderId];

            RemoveLiquidityResponse memory response =
                _removeLiquidity(
                    RemoveLiquidityParams({
                        maker: maker,
                        baseToken: baseToken,
                        lowerTick: order.lowerTick,
                        upperTick: order.upperTick,
                        liquidity: order.liquidity
                    })
                );

            totalBase = totalBase.add(response.base);
            totalQuote = totalQuote.add(response.quote);
            totalFee = totalFee.add(response.fee);
        }

        return RemoveLiquidityResponse({ base: totalBase, quote: totalQuote, fee: totalFee });
    }

    function removeLiquidity(RemoveLiquidityParams calldata params)
        external
        onlyClearingHouse
        returns (RemoveLiquidityResponse memory)
    {
        return _removeLiquidity(params);
    }

    /// @dev this is the non-view version of getLiquidityCoefficientInFundingPayment()
    function updateFundingGrowthAndLiquidityCoefficientInFundingPayment(
        address trader,
        address baseToken,
        Funding.Growth memory updatedGlobalFundingGrowth
    ) external onlyClearingHouse returns (int256) {
        bytes32[] memory orderIds = _openOrderIdsMap[trader][baseToken];
        mapping(int24 => Tick.GrowthInfo) storage tickMap = _growthOutsideTickMap[baseToken];

        // update funding of liquidity
        int256 liquidityCoefficientInFundingPayment;
        for (uint256 i = 0; i < orderIds.length; i++) {
            OpenOrder storage order = _openOrderMap[orderIds[i]];
            Tick.FundingGrowthRangeInfo memory fundingGrowthRangeInfo =
                tickMap.getAllFundingGrowth(
                    order.lowerTick,
                    order.upperTick,
                    UniswapV3Broker.getTick(_poolMap[baseToken]),
                    updatedGlobalFundingGrowth.twPremiumX96,
                    updatedGlobalFundingGrowth.twPremiumDivBySqrtPriceX96
                );

            // the calculation here is based on cached values
            liquidityCoefficientInFundingPayment = liquidityCoefficientInFundingPayment.add(
                _getLiquidityCoefficientInFundingPayment(order, fundingGrowthRangeInfo)
            );

            // thus, state updates have to come after
            order.lastTwPremiumGrowthInsideX96 = fundingGrowthRangeInfo.twPremiumGrowthInsideX96;
            order.lastTwPremiumGrowthBelowX96 = fundingGrowthRangeInfo.twPremiumGrowthBelowX96;
            order.lastTwPremiumDivBySqrtPriceGrowthInsideX96 = fundingGrowthRangeInfo
                .twPremiumDivBySqrtPriceGrowthInsideX96;
        }

        return liquidityCoefficientInFundingPayment;
    }

    // return the price after replay swap (final tick)
    function replaySwap(ReplaySwapParams memory params) external returns (int24) {
        address pool = _poolMap[params.baseToken];
        uint24 exchangeFeeRatio = _exchangeFeeRatioMap[pool];
        uint24 uniswapFeeRatio = _uniswapFeeRatioMap[pool];
        (, int256 signedScaledAmountForReplaySwap) =
            _getScaledAmountForSwaps(
                params.isBaseToQuote,
                params.isExactInput,
                params.amount,
                exchangeFeeRatio,
                uniswapFeeRatio
            );
        UniswapV3Broker.SwapState memory swapState =
            UniswapV3Broker.getSwapState(
                pool,
                signedScaledAmountForReplaySwap,
                _feeGrowthGlobalX128Map[params.baseToken]
            );

        // globalFundingGrowth can be empty if shouldUpdateState is false
        ReplaySwapResponse memory response =
            _replaySwap(
                InternalReplaySwapParams({
                    state: swapState,
                    baseToken: params.baseToken,
                    isBaseToQuote: params.isBaseToQuote,
                    sqrtPriceLimitX96: params.sqrtPriceLimitX96,
                    exchangeFeeRatio: exchangeFeeRatio,
                    uniswapFeeRatio: uniswapFeeRatio,
                    shouldUpdateState: false,
                    globalFundingGrowth: Funding.Growth({ twPremiumX96: 0, twPremiumDivBySqrtPriceX96: 0 })
                })
            );
        return response.tick;
    }

    /// @inheritdoc IUniswapV3MintCallback
    function uniswapV3MintCallback(
        uint256 amount0Owed,
        uint256 amount1Owed,
        bytes calldata data
    ) external override {
        MintCallbackData memory callbackData = abi.decode(data, (MintCallbackData));
        // EX_FMV: failed mintCallback verification
        require(_msgSender() == _poolMap[callbackData.baseToken], "EX_FMV");

        IUniswapV3MintCallback(clearingHouse).uniswapV3MintCallback(amount0Owed, amount1Owed, data);
    }

    /// @inheritdoc IUniswapV3SwapCallback
    function uniswapV3SwapCallback(
        int256 amount0Delta,
        int256 amount1Delta,
        bytes calldata data
    ) external override {
        SwapCallbackData memory callbackData = abi.decode(data, (SwapCallbackData));
        // EX_FSV: failed swapCallback verification
        require(_msgSender() == _poolMap[callbackData.baseToken], "EX_FSV");

        IUniswapV3SwapCallback(clearingHouse).uniswapV3SwapCallback(amount0Delta, amount1Delta, data);
    }

    //
    // EXTERNAL VIEW
    //

    function getPool(address baseToken) external view returns (address) {
        return _poolMap[baseToken];
    }

    function getFeeRatio(address baseToken) external view returns (uint24) {
        return _exchangeFeeRatioMap[_poolMap[baseToken]];
    }

    function getOpenOrderIds(address trader, address baseToken) external view returns (bytes32[] memory) {
        return _openOrderIdsMap[trader][baseToken];
    }

    function getOpenOrder(
        address trader,
        address baseToken,
        int24 lowerTick,
        int24 upperTick
    ) external view returns (OpenOrder memory) {
        return _openOrderMap[OrderKey.compute(trader, baseToken, lowerTick, upperTick)];
    }

    function getTick(address baseToken) external view returns (int24) {
        return UniswapV3Broker.getTick(_poolMap[baseToken]);
    }

    function hasOrder(address trader, address[] calldata tokens) external view returns (bool) {
        for (uint256 i = 0; i < tokens.length; i++) {
            if (_openOrderIdsMap[trader][tokens[i]].length > 0) {
                return true;
            }
        }
    }

    /// @dev note the return value includes maker fee.
    ///      For more details please refer to _getTotalTokenAmountInPool() docstring
    function getTotalQuoteAmountInPools(address trader, address[] calldata baseTokens) external view returns (uint256) {
        uint256 totalQuoteAmountInPools;
        for (uint256 i = 0; i < baseTokens.length; i++) {
            address baseToken = baseTokens[i];
            uint256 quoteInPool = _getTotalTokenAmountInPool(trader, baseToken, false);
            totalQuoteAmountInPools = totalQuoteAmountInPools.add(quoteInPool);
        }
        return totalQuoteAmountInPools;
    }

    /// @dev the returned quote amount does not include funding payment because
    ///      the latter is counted directly toward realizedPnl.
    ///      please refer to _getTotalTokenAmountInPool() docstring for specs
    function getTotalTokenAmountInPool(
        address trader,
        address baseToken,
        bool fetchBase // true: fetch base amount, false: fetch quote amount
    ) external view returns (uint256 tokenAmount) {
        return _getTotalTokenAmountInPool(trader, baseToken, fetchBase);
    }

    function getSqrtMarkTwapX96(address baseToken, uint32 twapInterval) external view returns (uint160) {
        return UniswapV3Broker.getSqrtMarkTwapX96(_poolMap[baseToken], twapInterval);
    }

    /// @dev this is the view version of updateFundingGrowthAndLiquidityCoefficientInFundingPayment()
    function getLiquidityCoefficientInFundingPayment(
        address trader,
        address baseToken,
        Funding.Growth memory updatedGlobalFundingGrowth
    ) external view returns (int256) {
        bytes32[] memory orderIds = _openOrderIdsMap[trader][baseToken];
        int256 liquidityCoefficientInFundingPayment;

        for (uint256 i = 0; i < orderIds.length; i++) {
            OpenOrder memory order = _openOrderMap[orderIds[i]];
            Tick.FundingGrowthRangeInfo memory fundingGrowthRangeInfo =
                _growthOutsideTickMap[baseToken].getAllFundingGrowth(
                    order.lowerTick,
                    order.upperTick,
                    UniswapV3Broker.getTick(_poolMap[baseToken]),
                    updatedGlobalFundingGrowth.twPremiumX96,
                    updatedGlobalFundingGrowth.twPremiumDivBySqrtPriceX96
                );

            // the calculation here is based on cached values
            liquidityCoefficientInFundingPayment = liquidityCoefficientInFundingPayment.add(
                _getLiquidityCoefficientInFundingPayment(order, fundingGrowthRangeInfo)
            );
        }

        return liquidityCoefficientInFundingPayment;
    }

    //
    // INTERNAL
    //
    function _removeLiquidity(RemoveLiquidityParams memory params) internal returns (RemoveLiquidityResponse memory) {
        // load existing open order
        bytes32 orderId = OrderKey.compute(params.maker, params.baseToken, params.lowerTick, params.upperTick);
        OpenOrder storage openOrder = _openOrderMap[orderId];
        // EX_NEO non-existent openOrder
        require(openOrder.liquidity > 0, "EX_NEO");
        // EX_NEL not enough liquidity
        require(params.liquidity <= openOrder.liquidity, "EX_NEL");

        address pool = _poolMap[params.baseToken];
        UniswapV3Broker.RemoveLiquidityResponse memory response =
            UniswapV3Broker.removeLiquidity(
                UniswapV3Broker.RemoveLiquidityParams(pool, params.lowerTick, params.upperTick, params.liquidity)
            );

        // update token info based on existing open order
        uint256 fee =
            _removeLiquidityFromOrder(
                RemoveLiquidityFromOrderParams({
                    maker: params.maker,
                    baseToken: params.baseToken,
                    pool: pool,
                    lowerTick: params.lowerTick,
                    upperTick: params.upperTick,
                    feeGrowthInsideQuoteX128: response.feeGrowthInsideQuoteX128,
                    liquidity: params.liquidity
                })
            );

        // if flipped from initialized to uninitialized, clear the tick info
        if (!UniswapV3Broker.getIsTickInitialized(pool, params.lowerTick)) {
            _growthOutsideTickMap[params.baseToken].clear(params.lowerTick);
        }
        if (!UniswapV3Broker.getIsTickInitialized(pool, params.upperTick)) {
            _growthOutsideTickMap[params.baseToken].clear(params.upperTick);
        }

        TransferHelper.safeTransfer(params.baseToken, clearingHouse, response.base);
        TransferHelper.safeTransfer(quoteToken, clearingHouse, response.quote);

        emit LiquidityChanged(
            params.maker,
            params.baseToken,
            quoteToken,
            params.lowerTick,
            params.upperTick,
            -response.base.toInt256(),
            -response.quote.toInt256(),
            -params.liquidity.toInt128(),
            fee
        );

        return RemoveLiquidityResponse({ base: response.base, quote: response.quote, fee: fee });
    }

    function _removeLiquidityFromOrder(RemoveLiquidityFromOrderParams memory params) internal returns (uint256) {
        // update token info based on existing open order
        bytes32 orderId = OrderKey.compute(params.maker, params.baseToken, params.lowerTick, params.upperTick);
        mapping(int24 => Tick.GrowthInfo) storage tickMap = _growthOutsideTickMap[params.baseToken];
        OpenOrder storage openOrder = _openOrderMap[orderId];
        uint256 feeGrowthInsideClearingHouseX128 =
            tickMap.getFeeGrowthInside(
                params.lowerTick,
                params.upperTick,
                UniswapV3Broker.getTick(params.pool),
                _feeGrowthGlobalX128Map[params.baseToken]
            );
        uint256 fee =
            _calcOwedFee(
                openOrder.liquidity,
                feeGrowthInsideClearingHouseX128,
                openOrder.feeGrowthInsideClearingHouseLastX128
            );

        // update open order with new liquidity
        openOrder.liquidity = openOrder.liquidity.sub(params.liquidity).toUint128();
        if (openOrder.liquidity == 0) {
            _removeOrder(params.maker, params.baseToken, orderId);
        } else {
            openOrder.feeGrowthInsideClearingHouseLastX128 = feeGrowthInsideClearingHouseX128;
        }

        return fee;
    }

    function _removeOrder(
        address maker,
        address baseToken,
        bytes32 orderId
    ) internal {
        bytes32[] storage orderIds = _openOrderIdsMap[maker][baseToken];
        uint256 idx;
        for (idx = 0; idx < orderIds.length; idx++) {
            if (orderIds[idx] == orderId) {
                // found the existing order ID
                // remove it from the array efficiently by re-ordering and deleting the last element
                orderIds[idx] = orderIds[orderIds.length - 1];
                orderIds.pop();
                break;
            }
        }
        delete _openOrderMap[orderId];
    }

    function _addLiquidityToOrder(AddLiquidityToOrderParams memory params) internal returns (uint256) {
        // load existing open order
        bytes32 orderId = OrderKey.compute(params.maker, params.baseToken, params.lowerTick, params.upperTick);
        OpenOrder storage openOrder = _openOrderMap[orderId];

        uint256 feeGrowthInsideClearingHouseX128;
        mapping(int24 => Tick.GrowthInfo) storage tickMap = _growthOutsideTickMap[params.baseToken];
        uint256 fee;
        if (openOrder.liquidity == 0) {
            // it's a new order
            bytes32[] storage orderIds = _openOrderIdsMap[params.maker][params.baseToken];
            // EX_ONE: orders number exceeded
            require(maxOrdersPerMarket == 0 || orderIds.length < maxOrdersPerMarket, "EX_ONE");
            orderIds.push(orderId);

            openOrder.lowerTick = params.lowerTick;
            openOrder.upperTick = params.upperTick;

            Tick.FundingGrowthRangeInfo memory fundingGrowthRangeInfo =
                tickMap.getAllFundingGrowth(
                    openOrder.lowerTick,
                    openOrder.upperTick,
                    UniswapV3Broker.getTick(params.pool),
                    params.globalFundingGrowth.twPremiumX96,
                    params.globalFundingGrowth.twPremiumDivBySqrtPriceX96
                );
            openOrder.lastTwPremiumGrowthInsideX96 = fundingGrowthRangeInfo.twPremiumGrowthInsideX96;
            openOrder.lastTwPremiumGrowthBelowX96 = fundingGrowthRangeInfo.twPremiumGrowthBelowX96;
            openOrder.lastTwPremiumDivBySqrtPriceGrowthInsideX96 = fundingGrowthRangeInfo
                .twPremiumDivBySqrtPriceGrowthInsideX96;
        } else {
            feeGrowthInsideClearingHouseX128 = tickMap.getFeeGrowthInside(
                params.lowerTick,
                params.upperTick,
                UniswapV3Broker.getTick(params.pool),
                params.feeGrowthGlobalClearingHouseX128
            );
            fee = _calcOwedFee(
                openOrder.liquidity,
                feeGrowthInsideClearingHouseX128,
                openOrder.feeGrowthInsideClearingHouseLastX128
            );
        }

        // update open order with new liquidity
        openOrder.liquidity = openOrder.liquidity.add(params.liquidity).toUint128();
        openOrder.feeGrowthInsideClearingHouseLastX128 = feeGrowthInsideClearingHouseX128;

        return fee;
    }

    function _replaySwap(InternalReplaySwapParams memory params) internal returns (ReplaySwapResponse memory) {
        address pool = _poolMap[params.baseToken];
        bool isExactInput = params.state.amountSpecifiedRemaining > 0;
        uint24 insuranceFundFeeRatio = _insuranceFundFeeRatioMap[params.baseToken];
        uint256 feeResult; // exchangeFeeRatio
        uint256 insuranceFundFeeResult; // insuranceFundFee = exchangeFeeRatio * insuranceFundFeeRatio

        params.sqrtPriceLimitX96 = params.sqrtPriceLimitX96 == 0
            ? (params.isBaseToQuote ? TickMath.MIN_SQRT_RATIO + 1 : TickMath.MAX_SQRT_RATIO - 1)
            : params.sqrtPriceLimitX96;

        // if there is residue in amountSpecifiedRemaining, makers can get a tiny little bit less than expected,
        // which is safer for the system
        while (params.state.amountSpecifiedRemaining != 0 && params.state.sqrtPriceX96 != params.sqrtPriceLimitX96) {
            SwapStep memory step;
            step.initialSqrtPriceX96 = params.state.sqrtPriceX96;

            // find next tick
            // note the search is bounded in one word
            (step.nextTick, step.isNextTickInitialized) = UniswapV3Broker.getNextInitializedTickWithinOneWord(
                pool,
                params.state.tick,
                UniswapV3Broker.getTickSpacing(pool),
                params.isBaseToQuote
            );

            // ensure that we do not overshoot the min/max tick, as the tick bitmap is not aware of these bounds
            if (step.nextTick < TickMath.MIN_TICK) {
                step.nextTick = TickMath.MIN_TICK;
            } else if (step.nextTick > TickMath.MAX_TICK) {
                step.nextTick = TickMath.MAX_TICK;
            }

            // get the next price of this step (either next tick's price or the ending price)
            // use sqrtPrice instead of tick is more precise
            step.nextSqrtPriceX96 = TickMath.getSqrtRatioAtTick(step.nextTick);

            // find the next swap checkpoint
            // (either reached the next price of this step, or exhausted remaining amount specified)
            (params.state.sqrtPriceX96, step.amountIn, step.amountOut, step.feeAmount) = SwapMath.computeSwapStep(
                params.state.sqrtPriceX96,
                (
                    params.isBaseToQuote
                        ? step.nextSqrtPriceX96 < params.sqrtPriceLimitX96
                        : step.nextSqrtPriceX96 > params.sqrtPriceLimitX96
                )
                    ? params.sqrtPriceLimitX96
                    : step.nextSqrtPriceX96,
                params.state.liquidity,
                params.state.amountSpecifiedRemaining,
                // isBaseToQuote: fee is charged in base token in uniswap pool; thus, use uniswapFeeRatio to replay
                // !isBaseToQuote: fee is charged in quote token in clearing house; thus, use exchangeFeeRatioRatio
                params.isBaseToQuote ? params.uniswapFeeRatio : params.exchangeFeeRatio
            );

            // user input 1 quote:
            // quote token to uniswap ===> 1*0.98/0.99 = 0.98989899
            // fee = 0.98989899 * 2% = 0.01979798
            if (isExactInput) {
                params.state.amountSpecifiedRemaining -= (step.amountIn + step.feeAmount).toInt256();
            } else {
                params.state.amountSpecifiedRemaining += step.amountOut.toInt256();
            }

            // update CH's global fee growth if there is liquidity in this range
            // note CH only collects quote fee when swapping base -> quote
            if (params.state.liquidity > 0) {
                if (params.isBaseToQuote) {
<<<<<<< HEAD
                    step.feeAmount = FullMath.mulDivRoundingUp(step.amountOut, params.exchangeFeeRatio, 1e6);
                }

                feeResult += step.feeAmount;
                uint256 stepInsuranceFundFee = FullMath.mulDivRoundingUp(step.feeAmount, insuranceFundFeeRatio, 1e6);
                insuranceFundFeeResult += stepInsuranceFundFee;
=======
                    step.feeAmount = FullMath.mulDivRoundingUp(
                        step.amountOut,
                        params.clearingHouseFeeRatio,
                        FeeMath._ONE_HUNDRED_PERCENT
                    );
                }

                fee += step.feeAmount;
                uint256 stepInsuranceFundFee =
                    FullMath.mulDivRoundingUp(step.feeAmount, insuranceFundFeeRatio, FeeMath._ONE_HUNDRED_PERCENT);
                insuranceFundFee += stepInsuranceFundFee;
>>>>>>> 57283a7f
                uint256 stepMakerFee = step.feeAmount.sub(stepInsuranceFundFee);
                params.state.feeGrowthGlobalX128 += FullMath.mulDiv(
                    stepMakerFee,
                    FixedPoint128.Q128,
                    params.state.liquidity
                );
            }

            if (params.state.sqrtPriceX96 == step.nextSqrtPriceX96) {
                // we have reached the tick's boundary
                if (step.isNextTickInitialized) {
                    if (params.shouldUpdateState) {
                        // update the tick if it has been initialized
                        mapping(int24 => Tick.GrowthInfo) storage tickMap = _growthOutsideTickMap[params.baseToken];
                        // according to the above updating logic,
                        // if isBaseToQuote, state.feeGrowthGlobalX128 will be updated; else, will never be updated
                        tickMap.cross(
                            step.nextTick,
                            Tick.GrowthInfo({
                                feeX128: params.state.feeGrowthGlobalX128,
                                twPremiumX96: params.globalFundingGrowth.twPremiumX96,
                                twPremiumDivBySqrtPriceX96: params.globalFundingGrowth.twPremiumDivBySqrtPriceX96
                            })
                        );
                    }

                    int128 liquidityNet = UniswapV3Broker.getTickLiquidityNet(pool, step.nextTick);
                    if (params.isBaseToQuote) liquidityNet = -liquidityNet;
                    params.state.liquidity = LiquidityMath.addDelta(params.state.liquidity, liquidityNet);
                }

                params.state.tick = params.isBaseToQuote ? step.nextTick - 1 : step.nextTick;
            } else if (params.state.sqrtPriceX96 != step.initialSqrtPriceX96) {
                // update state.tick corresponding to the current price if the price has changed in this step
                params.state.tick = TickMath.getTickAtSqrtRatio(params.state.sqrtPriceX96);
            }
        }
        if (params.shouldUpdateState) {
            // update global states since swap state transitions are all done
            _feeGrowthGlobalX128Map[params.baseToken] = params.state.feeGrowthGlobalX128;
        }

        return
            ReplaySwapResponse({ tick: params.state.tick, fee: feeResult, insuranceFundFee: insuranceFundFeeResult });
    }

    //
    // INTERNAL VIEW
    //

    /// @dev Get total amount of the specified tokens in the specified pool.
    ///      Note:
    ///        1. when querying quote amount, it includes ClearingHouse fees, i.e.:
    ///           quote amount = quote liquidity + fees
    ///           base amount = base liquidity
    ///        2. quote/base liquidity does NOT include Uniswap pool fees since
    ///           they do not have any impact to our margin system
    function _getTotalTokenAmountInPool(
        address trader,
        address baseToken, // this argument is only for specifying which pool to get base or quote amounts
        bool fetchBase // true: fetch base amount, false: fetch quote amount
    ) internal view returns (uint256 tokenAmount) {
        bytes32[] memory orderIds = _openOrderIdsMap[trader][baseToken];

        //
        // tick:    lower             upper
        //       -|---+-----------------+---|--
        //     case 1                    case 2
        //
        // if current price < upper tick, maker has base
        // case 1 : current price < lower tick
        //  --> maker only has base token
        //
        // if current price > lower tick, maker has quote
        // case 2 : current price > upper tick
        //  --> maker only has quote token
        uint160 sqrtMarkPriceX96 = UniswapV3Broker.getSqrtMarkPriceX96(_poolMap[baseToken]);
        for (uint256 i = 0; i < orderIds.length; i++) {
            OpenOrder memory order = _openOrderMap[orderIds[i]];

            uint256 amount;
            {
                uint160 sqrtPriceAtLowerTick = TickMath.getSqrtRatioAtTick(order.lowerTick);
                uint160 sqrtPriceAtUpperTick = TickMath.getSqrtRatioAtTick(order.upperTick);
                if (fetchBase && sqrtMarkPriceX96 < sqrtPriceAtUpperTick) {
                    amount = LiquidityAmounts.getAmount0ForLiquidity(
                        sqrtMarkPriceX96 > sqrtPriceAtLowerTick ? sqrtMarkPriceX96 : sqrtPriceAtLowerTick,
                        sqrtPriceAtUpperTick,
                        order.liquidity
                    );
                } else if (!fetchBase && sqrtMarkPriceX96 > sqrtPriceAtLowerTick) {
                    amount = LiquidityAmounts.getAmount1ForLiquidity(
                        sqrtPriceAtLowerTick,
                        sqrtMarkPriceX96 < sqrtPriceAtUpperTick ? sqrtMarkPriceX96 : sqrtPriceAtUpperTick,
                        order.liquidity
                    );
                }
            }
            tokenAmount = tokenAmount.add(amount);

            if (!fetchBase) {
                // get uncollected fee (only quote)

                mapping(int24 => Tick.GrowthInfo) storage tickMap = _growthOutsideTickMap[baseToken];
                uint256 feeGrowthGlobalX128 = _feeGrowthGlobalX128Map[baseToken];
                uint256 feeGrowthInsideClearingHouseX128 =
                    tickMap.getFeeGrowthInside(
                        order.lowerTick,
                        order.upperTick,
                        TickMath.getTickAtSqrtRatio(sqrtMarkPriceX96),
                        feeGrowthGlobalX128
                    );

                tokenAmount = tokenAmount.add(
                    _calcOwedFee(
                        order.liquidity,
                        feeGrowthInsideClearingHouseX128,
                        order.feeGrowthInsideClearingHouseLastX128
                    )
                );
            }
        }
    }

    function _getLiquidityCoefficientInFundingPayment(
        OpenOrder memory order,
        Tick.FundingGrowthRangeInfo memory fundingGrowthRangeInfo
    ) internal pure returns (int256) {
        uint160 sqrtPriceX96AtUpperTick = TickMath.getSqrtRatioAtTick(order.upperTick);

        // base amount below the range
        uint256 baseAmountBelow =
            LiquidityAmounts.getAmount0ForLiquidity(
                TickMath.getSqrtRatioAtTick(order.lowerTick),
                sqrtPriceX96AtUpperTick,
                order.liquidity
            );
        int256 fundingBelowX96 =
            baseAmountBelow.toInt256().mul(
                fundingGrowthRangeInfo.twPremiumGrowthBelowX96.sub(order.lastTwPremiumGrowthBelowX96)
            );

        // funding inside the range =
        // liquidity * (ΔtwPremiumDivBySqrtPriceGrowthInsideX96 - ΔtwPremiumGrowthInsideX96 / sqrtPriceAtUpperTick)
        int256 fundingInsideX96 =
            order.liquidity.toInt256().mul(
                // ΔtwPremiumDivBySqrtPriceGrowthInsideX96
                fundingGrowthRangeInfo
                    .twPremiumDivBySqrtPriceGrowthInsideX96
                    .sub(order.lastTwPremiumDivBySqrtPriceGrowthInsideX96)
                    .sub(
                    // ΔtwPremiumGrowthInsideX96
                    (
                        fundingGrowthRangeInfo.twPremiumGrowthInsideX96.sub(order.lastTwPremiumGrowthInsideX96).mul(
                            PerpFixedPoint96.IQ96
                        )
                    )
                        .div(sqrtPriceX96AtUpperTick)
                )
            );

        return fundingBelowX96.add(fundingInsideX96).div(PerpFixedPoint96.IQ96);
    }

    function _calcOwedFee(
        uint128 liquidity,
        uint256 feeGrowthInsideNew,
        uint256 feeGrowthInsideOld
    ) internal pure returns (uint256) {
        // can NOT use safeMath, feeGrowthInside could be a very large value(a negative value)
        // which causes underflow but what we want is the difference only
        return FullMath.mulDiv(feeGrowthInsideNew - feeGrowthInsideOld, liquidity, FixedPoint128.Q128);
    }

    /// @return scaledAmountForUniswapV3PoolSwap the unsigned scaled amount for UniswapV3Pool.swap()
    /// @return signedScaledAmountForReplaySwap the signed scaled amount for _replaySwap()
    /// @dev for UniswapV3Pool.swap(), scaling the amount is necessary to achieve the custom fee effect
    /// @dev for _replaySwap(), however, as we can input ExchangeFeeRatioRatio directly in SwapMath.computeSwapStep(),
    ///      there is no need to stick to the scaled amount
    function _getScaledAmountForSwaps(
        bool isBaseToQuote,
        bool isExactInput,
        uint256 amount,
        uint24 exchangeFeeRatio,
        uint24 uniswapFeeRatio
    ) internal pure returns (uint256 scaledAmountForUniswapV3PoolSwap, int256 signedScaledAmountForReplaySwap) {
        scaledAmountForUniswapV3PoolSwap = FeeMath.calcScaledAmountForUniswapV3PoolSwap(
            isBaseToQuote,
            isExactInput,
            amount,
            exchangeFeeRatio,
            uniswapFeeRatio
        );

        // x : uniswapFeeRatio, y : exchangeFeeRatioRatio
        // since we can input ExchangeFeeRatioRatio directly in SwapMath.computeSwapStep() in _replaySwap(),
        // when !isBaseToQuote, we can use the original amount directly
        // ex: when x(uniswapFeeRatio) = 1%, y(exchangeFeeRatioRatio) = 3%, input == 1 quote
        // our target is to get fee == 0.03 quote
        // if scaling the input as 1 * 0.97 / 0.99, the fee calculated in `_replaySwap()` won't be 0.03
        signedScaledAmountForReplaySwap = isBaseToQuote
            ? scaledAmountForUniswapV3PoolSwap.toInt256()
            : amount.toInt256();
        signedScaledAmountForReplaySwap = isExactInput
            ? signedScaledAmountForReplaySwap
            : -signedScaledAmountForReplaySwap;
    }
}<|MERGE_RESOLUTION|>--- conflicted
+++ resolved
@@ -935,26 +935,17 @@
             // note CH only collects quote fee when swapping base -> quote
             if (params.state.liquidity > 0) {
                 if (params.isBaseToQuote) {
-<<<<<<< HEAD
-                    step.feeAmount = FullMath.mulDivRoundingUp(step.amountOut, params.exchangeFeeRatio, 1e6);
-                }
-
-                feeResult += step.feeAmount;
-                uint256 stepInsuranceFundFee = FullMath.mulDivRoundingUp(step.feeAmount, insuranceFundFeeRatio, 1e6);
-                insuranceFundFeeResult += stepInsuranceFundFee;
-=======
                     step.feeAmount = FullMath.mulDivRoundingUp(
                         step.amountOut,
-                        params.clearingHouseFeeRatio,
+                        params.exchangeFeeRatio,
                         FeeMath._ONE_HUNDRED_PERCENT
                     );
                 }
 
-                fee += step.feeAmount;
+                feeResult += step.feeAmount;
                 uint256 stepInsuranceFundFee =
                     FullMath.mulDivRoundingUp(step.feeAmount, insuranceFundFeeRatio, FeeMath._ONE_HUNDRED_PERCENT);
-                insuranceFundFee += stepInsuranceFundFee;
->>>>>>> 57283a7f
+                insuranceFundFeeResult += stepInsuranceFundFee;
                 uint256 stepMakerFee = step.feeAmount.sub(stepInsuranceFundFee);
                 params.state.feeGrowthGlobalX128 += FullMath.mulDiv(
                     stepMakerFee,
