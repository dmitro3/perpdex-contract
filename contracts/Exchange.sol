--- conflicted
+++ resolved
@@ -221,12 +221,7 @@
     modifier checkCallback() {
         address pool = _msgSender();
         address baseToken = IUniswapV3Pool(pool).token0();
-        // failed callback verification
-<<<<<<< HEAD
-        require(sender == ExchangeRegistry(exchangeRegistry).getPool(baseToken), "EX_FCV");
-=======
-        require(pool == _poolMap[baseToken], "EX_FCV");
->>>>>>> 85cf5595
+        require(pool == ExchangeRegistry(exchangeRegistry).getPool(baseToken), "EX_FCV");
         _;
     }
 
