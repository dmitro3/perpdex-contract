// SPDX-License-Identifier: GPL-2.0-or-later
pragma solidity 0.7.6;
pragma abicoder v2;

import { AddressUpgradeable } from "@openzeppelin/contracts-upgradeable/utils/AddressUpgradeable.sol";
import { SafeMathUpgradeable } from "@openzeppelin/contracts-upgradeable/math/SafeMathUpgradeable.sol";
import { SignedSafeMathUpgradeable } from "@openzeppelin/contracts-upgradeable/math/SignedSafeMathUpgradeable.sol";
import { FullMath } from "@uniswap/v3-core/contracts/libraries/FullMath.sol";
import { TickMath } from "@uniswap/v3-core/contracts/libraries/TickMath.sol";
import { IUniswapV3SwapCallback } from "@uniswap/v3-core/contracts/interfaces/callback/IUniswapV3SwapCallback.sol";
import { BlockContext } from "./base/BlockContext.sol";
import { UniswapV3Broker } from "./lib/UniswapV3Broker.sol";
import { PerpSafeCast } from "./lib/PerpSafeCast.sol";
import { FeeMath } from "./lib/FeeMath.sol";
import { PerpFixedPoint96 } from "./lib/PerpFixedPoint96.sol";
import { Funding } from "./lib/Funding.sol";
import { PerpMath } from "./lib/PerpMath.sol";
import { AccountMarket } from "./lib/AccountMarket.sol";
import { IIndexPrice } from "./interface/IIndexPrice.sol";
import { ClearingHouseCallee } from "./base/ClearingHouseCallee.sol";
import { UniswapV3CallbackBridge } from "./base/UniswapV3CallbackBridge.sol";
import { IOrderBook } from "./interface/IOrderBook.sol";
import { IMarketRegistry } from "./interface/IMarketRegistry.sol";
import { IAccountBalance } from "./interface/IAccountBalance.sol";
import { IClearingHouseConfig } from "./interface/IClearingHouseConfig.sol";
import { ExchangeStorageV1 } from "./storage/ExchangeStorage.sol";
import { IExchange } from "./interface/IExchange.sol";

// never inherit any new stateful contract. never change the orders of parent stateful contracts
contract Exchange is
    IUniswapV3SwapCallback,
    IExchange,
    BlockContext,
    ClearingHouseCallee,
    UniswapV3CallbackBridge,
    ExchangeStorageV1
{
    using AddressUpgradeable for address;
    using SafeMathUpgradeable for uint256;
    using SignedSafeMathUpgradeable for int256;
    using SignedSafeMathUpgradeable for int24;
    using PerpMath for uint256;
    using PerpMath for uint160;
    using PerpMath for int256;
    using PerpSafeCast for uint256;
    using PerpSafeCast for int256;

    //
    // STRUCT
    //

    struct InternalReplaySwapParams {
        address baseToken;
        bool isBaseToQuote;
        bool isExactInput;
        uint256 amount;
        uint160 sqrtPriceLimitX96;
    }

    struct InternalSwapResponse {
        int256 deltaAvailableBase;
        int256 deltaAvailableQuote;
        int256 exchangedPositionSize;
        int256 exchangedPositionNotional;
        uint256 fee;
        uint256 insuranceFundFee;
        int24 tick;
    }

    struct InternalRealizePnlParams {
        address trader;
        address baseToken;
        int256 takerPositionSize;
        int256 takerOpenNotional;
        int256 deltaAvailableBase;
        int256 deltaAvailableQuote;
    }

    // CONSTANT
    uint256 internal constant _FULLY_CLOSED_RATIO = 1e18;
    int256 internal constant _VIRTUAL_FUNDING_PERIOD = 1 days;

    //
    // EXTERNAL NON-VIEW
    //

    function initialize(
        address marketRegistryArg,
        address orderBookArg,
        address clearingHouseConfigArg,
        address insuranceFundArg
    ) external initializer {
        __ClearingHouseCallee_init();
        __UniswapV3CallbackBridge_init(marketRegistryArg);

        // E_OBNC: OrderBook is not contract
        require(orderBookArg.isContract(), "E_OBNC");
        // E_CHNC: CH is not contract
        require(clearingHouseConfigArg.isContract(), "E_CHNC");
        // E_IFANC: InsuranceFund address is not contract
        require(insuranceFundArg.isContract(), "E_IFANC");

        // update states
        _insuranceFund = insuranceFundArg;
        _orderBook = orderBookArg;
        _clearingHouseConfig = clearingHouseConfigArg;
    }

    function setAccountBalance(address accountBalanceArg) external onlyOwner {
        // accountBalance is 0
        require(accountBalanceArg != address(0), "E_AB0");
        _accountBalance = accountBalanceArg;
        emit AccountBalanceChanged(accountBalanceArg);
    }

    // solhint-disable-next-line
    function setMaxTickCrossedWithinBlock(address baseToken, uint24 maxTickCrossedWithinBlock) external onlyOwner {
        // EX_ANC: address is not contract
        require(baseToken.isContract(), "EX_ANC");
        // EX_BTNE: base token does not exists
        require(IMarketRegistry(_marketRegistry).hasPool(baseToken), "EX_BTNE");

        // tick range is [MIN_TICK, MAX_TICK], maxTickCrossedWithinBlock should be in [0, MAX_TICK - MIN_TICK]
        // EX_MTCLOOR: max tick crossed limit out of range
        require(maxTickCrossedWithinBlock <= (TickMath.MAX_TICK.sub(TickMath.MIN_TICK)).toUint24(), "EX_MTCLOOR");

        _maxTickCrossedWithinBlockMap[baseToken] = maxTickCrossedWithinBlock;

        emit MaxTickCrossedWithinBlockChanged(baseToken, maxTickCrossedWithinBlock);
    }

    /// @inheritdoc IUniswapV3SwapCallback
    function uniswapV3SwapCallback(
        int256 amount0Delta,
        int256 amount1Delta,
        bytes calldata data
    ) external override checkCallback {
        IUniswapV3SwapCallback(_clearingHouse).uniswapV3SwapCallback(amount0Delta, amount1Delta, data);
    }

<<<<<<< HEAD
    function swap(SwapParams memory params) external override returns (SwapResponse memory) {
        _requireClearingHouse();
        // for closing position, takerPositionSize(int256) == param.amount(uint256)
=======
    function swap(SwapParams memory params) external override onlyClearingHouse returns (SwapResponse memory) {
>>>>>>> 2cf6d8c3
        int256 takerPositionSize =
            IAccountBalance(_accountBalance).getTakerPositionSize(params.trader, params.baseToken);
        // when takerPositionSize < 0, it's a short position
        bool isReducingPosition = takerPositionSize == 0 ? false : takerPositionSize < 0 != params.isBaseToQuote;

        bool isPartialClose;
        uint24 partialCloseRatio = IClearingHouseConfig(_clearingHouseConfig).getPartialCloseRatio();
        // if over price limit when
        // 1. closing a position, then partially close the position
        // 2. reducing a position, then revert
        if (params.isClose && takerPositionSize != 0) {
            // if trader is on long side, baseToQuote: true, exactInput: true
            // if trader is on short side, baseToQuote: false (quoteToBase), exactInput: false (exactOutput)
            // simulate the tx to see if it _isOverPriceLimit; if true, can partially close the position only once
            if (
                _isOverPriceLimit(params.baseToken) ||
                _isOverPriceLimitBySimulatingClosingPosition(
                    params.baseToken,
                    takerPositionSize < 0, // it's a short position
                    params.amount // it's the same as takerPositionSize but in uint256
                )
            ) {
                uint256 timestamp = _blockTimestamp();
                // EX_AOPLO: already over price limit once
                require(timestamp != _lastOverPriceLimitTimestampMap[params.trader][params.baseToken], "EX_AOPLO");

                _lastOverPriceLimitTimestampMap[params.trader][params.baseToken] = timestamp;
                params.amount = params.amount.mulRatio(partialCloseRatio);
                isPartialClose = true;
            }
        } else {
            if (isReducingPosition) {
                // EX_OPLBS: over price limit before swap
                require(!_isOverPriceLimit(params.baseToken), "EX_OPLBS");
            }
        }

        // get openNotional before swap
        int256 oldTakerOpenNotional = getTakerOpenNotional(params.trader, params.baseToken);
        InternalSwapResponse memory response = _swap(params);

        if (!params.isClose && isReducingPosition) {
            require(!_isOverPriceLimitWithTick(params.baseToken, response.tick), "EX_OPLAS");
        }

        IAccountBalance(_accountBalance).addOwedRealizedPnl(_insuranceFund, response.insuranceFundFee.toInt256());

        // examples:
        // https://www.figma.com/file/xuue5qGH4RalX7uAbbzgP3/swap-accounting-and-events?node-id=0%3A1
        IAccountBalance(_accountBalance).addTakerBalances(
            params.trader,
            params.baseToken,
            response.exchangedPositionSize,
            response.exchangedPositionNotional.sub(response.fee.toInt256())
        );

        // when reducing/not increasing the position size, it's necessary to realize pnl
        int256 pnlToBeRealized;
        if (isReducingPosition) {
            pnlToBeRealized = _getPnlToBeRealized(
                InternalRealizePnlParams({
                    trader: params.trader,
                    baseToken: params.baseToken,
                    takerPositionSize: takerPositionSize,
                    takerOpenNotional: oldTakerOpenNotional,
                    deltaAvailableBase: response.deltaAvailableBase,
                    deltaAvailableQuote: response.deltaAvailableQuote
                })
            );
        }

        if (pnlToBeRealized != 0) {
            IAccountBalance(_accountBalance).settleQuoteToPnl(params.trader, params.baseToken, pnlToBeRealized);
        }

        int256 takerOpenNotional = getTakerOpenNotional(params.trader, params.baseToken);
        (uint256 sqrtPrice, , , , , , ) =
            UniswapV3Broker.getSlot0(IMarketRegistry(_marketRegistry).getPool(params.baseToken));
        emit PositionChanged(
            params.trader,
            params.baseToken,
            response.exchangedPositionSize,
            response.exchangedPositionNotional,
            response.fee,
            takerOpenNotional,
            pnlToBeRealized,
            sqrtPrice
        );

        return
            SwapResponse({
                deltaAvailableBase: response.deltaAvailableBase.abs(),
                deltaAvailableQuote: response.deltaAvailableQuote.abs(),
                exchangedPositionSize: response.exchangedPositionSize,
                exchangedPositionNotional: response.exchangedPositionNotional,
                tick: response.tick,
                isPartialClose: isPartialClose
            });
    }

    function settleAllFunding(address trader) external override {
        address[] memory baseTokens = IAccountBalance(_accountBalance).getBaseTokens(trader);
        uint256 baseTokenLength = baseTokens.length;

        for (uint256 i = 0; i < baseTokenLength; i++) {
            settleFunding(trader, baseTokens[i]);
        }
    }

    /// @dev this function should be called at the beginning of every high-level function, such as openPosition()
    ///      while it doesn't matter who calls this function
    ///      this function 1. settles personal funding payment 2. updates global funding growth
    ///      personal funding payment is settled whenever there is pending funding payment
    ///      the global funding growth update only happens once per unique timestamp (not blockNumber, due to Arbitrum)
    /// @return fundingGrowthGlobal the up-to-date globalFundingGrowth, usually used for later calculations
    function settleFunding(address trader, address baseToken)
        public
        override
        returns (Funding.Growth memory fundingGrowthGlobal)
    {
        // EX_BTNE: base token does not exists
        require(IMarketRegistry(_marketRegistry).hasPool(baseToken), "EX_BTNE");

        uint256 markTwap;
        uint256 indexTwap;
        (fundingGrowthGlobal, markTwap, indexTwap) = getFundingGrowthGlobalAndTwaps(baseToken);

        int256 fundingPayment =
            _updateFundingGrowth(
                trader,
                baseToken,
                IAccountBalance(_accountBalance).getBase(trader, baseToken),
                IAccountBalance(_accountBalance).getAccountInfo(trader, baseToken).lastTwPremiumGrowthGlobalX96,
                fundingGrowthGlobal
            );

        if (fundingPayment != 0) {
            IAccountBalance(_accountBalance).addOwedRealizedPnl(trader, fundingPayment.neg256());
            emit FundingPaymentSettled(trader, baseToken, fundingPayment);
        }

        uint256 timestamp = _blockTimestamp();
        // update states before further actions in this block; once per block
        if (timestamp != _lastSettledTimestampMap[baseToken]) {
            // update fundingGrowthGlobal and _lastSettledTimestamp
            Funding.Growth storage lastFundingGrowthGlobal = _globalFundingGrowthX96Map[baseToken];
            (
                _lastSettledTimestampMap[baseToken],
                lastFundingGrowthGlobal.twPremiumX96,
                lastFundingGrowthGlobal.twPremiumDivBySqrtPriceX96
            ) = (timestamp, fundingGrowthGlobal.twPremiumX96, fundingGrowthGlobal.twPremiumDivBySqrtPriceX96);

            emit FundingUpdated(baseToken, markTwap, indexTwap);

            // update tick for price limit checks
            _lastUpdatedTickMap[baseToken] = getTick(baseToken);
        }

        IAccountBalance(_accountBalance).updateTwPremiumGrowthGlobal(
            trader,
            baseToken,
            fundingGrowthGlobal.twPremiumX96
        );

        return fundingGrowthGlobal;
    }

    //
    // EXTERNAL VIEW
    //

    /// @inheritdoc IExchange
    function getOrderBook() external view override returns (address) {
        return _orderBook;
    }

    /// @inheritdoc IExchange
    function getAccountBalance() external view override returns (address) {
        return _accountBalance;
    }

    /// @inheritdoc IExchange
    function getClearingHouseConfig() external view override returns (address) {
        return _clearingHouseConfig;
    }

    /// @inheritdoc IExchange
    function getInsuranceFund() external view override returns (address) {
        return _insuranceFund;
    }

    function getMaxTickCrossedWithinBlock(address baseToken) external view override returns (uint24) {
        return _maxTickCrossedWithinBlockMap[baseToken];
    }

    function getAllPendingFundingPayment(address trader) external view override returns (int256 pendingFundingPayment) {
        address[] memory baseTokens = IAccountBalance(_accountBalance).getBaseTokens(trader);
        uint256 baseTokenLength = baseTokens.length;

        for (uint256 i = 0; i < baseTokenLength; i++) {
            pendingFundingPayment = pendingFundingPayment.add(getPendingFundingPayment(trader, baseTokens[i]));
        }
        return pendingFundingPayment;
    }

    /// @dev this is the view version of _updateFundingGrowth()
    /// @return the pending funding payment of a trader in one market, including liquidity & balance coefficients
    function getPendingFundingPayment(address trader, address baseToken) public view override returns (int256) {
        (Funding.Growth memory fundingGrowthGlobal, , ) = getFundingGrowthGlobalAndTwaps(baseToken);

        int256 liquidityCoefficientInFundingPayment =
            IOrderBook(_orderBook).getLiquidityCoefficientInFundingPayment(trader, baseToken, fundingGrowthGlobal);

        return
            _getPendingFundingPaymentWithLiquidityCoefficient(
                IAccountBalance(_accountBalance).getBase(trader, baseToken),
                IAccountBalance(_accountBalance).getAccountInfo(trader, baseToken).lastTwPremiumGrowthGlobalX96,
                fundingGrowthGlobal,
                liquidityCoefficientInFundingPayment
            );
    }

    /// @dev this function calculates the up-to-date globalFundingGrowth and twaps and pass them out
    /// @return fundingGrowthGlobal the up-to-date globalFundingGrowth
    /// @return markTwap only for settleAllFunding()
    /// @return indexTwap only for settleAllFunding()
    function getFundingGrowthGlobalAndTwaps(address baseToken)
        public
        view
        override
        returns (
            Funding.Growth memory fundingGrowthGlobal,
            uint256 markTwap,
            uint256 indexTwap
        )
    {
        uint32 twapInterval;
        uint256 timestamp = _blockTimestamp();
        // shorten twapInterval if prior observations are not enough
        if (_firstTradedTimestampMap[baseToken] != 0) {
            twapInterval = IClearingHouseConfig(_clearingHouseConfig).getTwapInterval();
            // overflow inspection:
            // 2 ^ 32 = 4,294,967,296 > 100 years = 60 * 60 * 24 * 365 * 100 = 3,153,600,000
            uint32 deltaTimestamp = timestamp.sub(_firstTradedTimestampMap[baseToken]).toUint32();
            twapInterval = twapInterval > deltaTimestamp ? deltaTimestamp : twapInterval;
        }

        uint256 markTwapX96 = getSqrtMarkTwapX96(baseToken, twapInterval).formatSqrtPriceX96ToPriceX96();
        markTwap = markTwapX96.formatX96ToX10_18();
        indexTwap = IIndexPrice(baseToken).getIndexPrice(twapInterval);

        uint256 lastSettledTimestamp = _lastSettledTimestampMap[baseToken];
        Funding.Growth storage lastFundingGrowthGlobal = _globalFundingGrowthX96Map[baseToken];
        if (timestamp == lastSettledTimestamp || lastSettledTimestamp == 0) {
            // if this is the latest updated timestamp, values in _globalFundingGrowthX96Map are up-to-date already
            fundingGrowthGlobal = lastFundingGrowthGlobal;
        } else {
            // twPremiumDelta = (markTwp - indexTwap) * (now - lastSettledTimestamp)
            int256 twPremiumDeltaX96 =
                _getTwapDeltaX96(markTwapX96, indexTwap.formatX10_18ToX96()).mul(
                    timestamp.sub(lastSettledTimestamp).toInt256()
                );
            fundingGrowthGlobal.twPremiumX96 = lastFundingGrowthGlobal.twPremiumX96.add(twPremiumDeltaX96);

            // overflow inspection:
            // assuming premium = 1 billion (1e9), time diff = 1 year (3600 * 24 * 365)
            // log(1e9 * 2^96 * (3600 * 24 * 365) * 2^96) / log(2) = 246.8078491997 < 255
            // twPremiumDivBySqrtPrice += twPremiumDelta / getSqrtMarkTwap(baseToken)
            fundingGrowthGlobal.twPremiumDivBySqrtPriceX96 = lastFundingGrowthGlobal.twPremiumDivBySqrtPriceX96.add(
                PerpMath.mulDiv(twPremiumDeltaX96, PerpFixedPoint96._IQ96, getSqrtMarkTwapX96(baseToken, 0))
            );
        }

        return (fundingGrowthGlobal, markTwap, indexTwap);
    }

    function getTick(address baseToken) public view override returns (int24) {
        (, int24 tick, , , , , ) = UniswapV3Broker.getSlot0(IMarketRegistry(_marketRegistry).getPool(baseToken));
        return tick;
    }

    function getSqrtMarkTwapX96(address baseToken, uint32 twapInterval) public view override returns (uint160) {
        return UniswapV3Broker.getSqrtMarkTwapX96(IMarketRegistry(_marketRegistry).getPool(baseToken), twapInterval);
    }

    function getPnlToBeRealized(RealizePnlParams memory params) public view override returns (int256) {
        int256 takerPositionSize =
            IAccountBalance(_accountBalance).getTakerPositionSize(params.trader, params.baseToken);
        // when takerPositionSize < 0, it's a short position; when deltaAvailableBase < 0, isBaseToQuote(shorting)
        bool isReducingPosition =
            takerPositionSize == 0 ? false : takerPositionSize < 0 != params.deltaAvailableBase < 0;

        return
            isReducingPosition
                ? _getPnlToBeRealized(
                    InternalRealizePnlParams({
                        trader: params.trader,
                        baseToken: params.baseToken,
                        takerPositionSize: takerPositionSize,
                        takerOpenNotional: getTakerOpenNotional(params.trader, params.baseToken),
                        deltaAvailableBase: params.deltaAvailableBase,
                        deltaAvailableQuote: params.deltaAvailableQuote
                    })
                )
                : 0;
    }

    // TODO move to AccountBalance
    /// @dev the amount of quote token paid for a position when opening
    function getTotalOpenNotional(address trader, address baseToken) public view override returns (int256) {
<<<<<<< HEAD
        // https://www.notion.so/perp/Perpetual-Swap-Contract-s-Specs-Simulations-96e6255bf77e4c90914855603ff7ddd1

        // makerBalance = totalTokenAmountInPool - totalOrderDebt
        uint256 totalQuoteBalanceFromOrders =
            IOrderBook(_orderBook).getTotalTokenAmountInPool(trader, baseToken, false);
        uint256 totalQuoteDebtFromOrder = IOrderBook(_orderBook).getTotalOrderDebt(trader, baseToken, false);
        int256 makerQuoteBalance = totalQuoteBalanceFromOrders.toInt256().sub(totalQuoteDebtFromOrder.toInt256());

=======
        int256 makerQuoteBalance = IOrderBook(_orderBook).getMakerBalance(trader, baseToken, false);
>>>>>>> 2cf6d8c3
        int256 takerQuoteBalance = IAccountBalance(_accountBalance).getTakerQuote(trader, baseToken);
        return makerQuoteBalance.add(takerQuoteBalance);
    }

    // @audit why do we need this instead of calling accountBalance directly? - @wraecca
    function getTakerOpenNotional(address trader, address baseToken) public view override returns (int256) {
        return IAccountBalance(_accountBalance).getTakerQuote(trader, baseToken);
    }

    //
    // INTERNAL NON-VIEW
    //

    /// @dev this function is used only when closePosition()
    ///      inspect whether a tx will go over price limit by simulating closing position before swapping
    function _isOverPriceLimitBySimulatingClosingPosition(
        address baseToken,
        bool isOldPositionShort,
        uint256 positionSize
    ) internal returns (bool) {
        // to simulate closing position, isOldPositionShort -> quote to exact base/long; else, exact base to quote/short
        return
            _isOverPriceLimitWithTick(
                baseToken,
                _replaySwap(
                    InternalReplaySwapParams({
                        baseToken: baseToken,
                        isBaseToQuote: !isOldPositionShort,
                        isExactInput: !isOldPositionShort,
                        amount: positionSize,
                        sqrtPriceLimitX96: _getSqrtPriceLimitForReplaySwap(baseToken, isOldPositionShort)
                    })
                )
            );
    }

    /// @return the resulting tick (derived from price) after replaying the swap
    function _replaySwap(InternalReplaySwapParams memory params) internal returns (int24) {
        IMarketRegistry.MarketInfo memory marketInfo = IMarketRegistry(_marketRegistry).getMarketInfo(params.baseToken);
        uint24 exchangeFeeRatio = marketInfo.exchangeFeeRatio;
        uint24 uniswapFeeRatio = marketInfo.uniswapFeeRatio;
        (, int256 signedScaledAmountForReplaySwap) =
            _getScaledAmountForSwaps(
                params.isBaseToQuote,
                params.isExactInput,
                params.amount,
                exchangeFeeRatio,
                uniswapFeeRatio
            );

        // globalFundingGrowth can be empty if shouldUpdateState is false
        IOrderBook.ReplaySwapResponse memory response =
            IOrderBook(_orderBook).replaySwap(
                IOrderBook.ReplaySwapParams({
                    baseToken: params.baseToken,
                    isBaseToQuote: params.isBaseToQuote,
                    amount: signedScaledAmountForReplaySwap,
                    sqrtPriceLimitX96: params.sqrtPriceLimitX96,
                    exchangeFeeRatio: exchangeFeeRatio,
                    uniswapFeeRatio: uniswapFeeRatio,
                    shouldUpdateState: false,
                    globalFundingGrowth: Funding.Growth({ twPremiumX96: 0, twPremiumDivBySqrtPriceX96: 0 })
                })
            );
        return response.tick;
    }

    /// @dev customized fee: https://www.notion.so/perp/Customise-fee-tier-on-B2QFee-1b7244e1db63416c8651e8fa04128cdb
    function _swap(SwapParams memory params) internal returns (InternalSwapResponse memory) {
        IMarketRegistry.MarketInfo memory marketInfo = IMarketRegistry(_marketRegistry).getMarketInfo(params.baseToken);

        (uint256 scaledAmountForUniswapV3PoolSwap, int256 signedScaledAmountForReplaySwap) =
            _getScaledAmountForSwaps(
                params.isBaseToQuote,
                params.isExactInput,
                params.amount,
                marketInfo.exchangeFeeRatio,
                marketInfo.uniswapFeeRatio
            );

        (Funding.Growth memory fundingGrowthGlobal, , ) = getFundingGrowthGlobalAndTwaps(params.baseToken);
        // simulate the swap to calculate the fees charged in exchange
        IOrderBook.ReplaySwapResponse memory replayResponse =
            IOrderBook(_orderBook).replaySwap(
                IOrderBook.ReplaySwapParams({
                    baseToken: params.baseToken,
                    isBaseToQuote: params.isBaseToQuote,
                    shouldUpdateState: true,
                    amount: signedScaledAmountForReplaySwap,
                    sqrtPriceLimitX96: params.sqrtPriceLimitX96,
                    exchangeFeeRatio: marketInfo.exchangeFeeRatio,
                    uniswapFeeRatio: marketInfo.uniswapFeeRatio,
                    globalFundingGrowth: fundingGrowthGlobal
                })
            );
        UniswapV3Broker.SwapResponse memory response =
            UniswapV3Broker.swap(
                UniswapV3Broker.SwapParams(
                    marketInfo.pool,
                    _clearingHouse,
                    params.isBaseToQuote,
                    params.isExactInput,
                    // mint extra base token before swap
                    scaledAmountForUniswapV3PoolSwap,
                    params.sqrtPriceLimitX96,
                    abi.encode(
                        SwapCallbackData({
                            trader: params.trader,
                            baseToken: params.baseToken,
                            pool: marketInfo.pool,
                            fee: replayResponse.fee,
                            uniswapFeeRatio: marketInfo.uniswapFeeRatio
                        })
                    )
                )
            );

        // as we charge fees in ClearingHouse instead of in Uniswap pools,
        // we need to scale up base or quote amounts to get the exact exchanged position size and notional
        int256 exchangedPositionSize;
        int256 exchangedPositionNotional;
        if (params.isBaseToQuote) {
            // short: exchangedPositionSize <= 0 && exchangedPositionNotional >= 0
            exchangedPositionSize = FeeMath
                .calcAmountScaledByFeeRatio(response.base, marketInfo.uniswapFeeRatio, false)
                .neg256();
            // due to base to quote fee, exchangedPositionNotional contains the fee
            // s.t. we can take the fee away from exchangedPositionNotional
            exchangedPositionNotional = response.quote.toInt256();
        } else {
            // long: exchangedPositionSize >= 0 && exchangedPositionNotional <= 0
            exchangedPositionSize = response.base.toInt256();
            exchangedPositionNotional = FeeMath
                .calcAmountScaledByFeeRatio(response.quote, marketInfo.uniswapFeeRatio, false)
                .neg256();
        }

        // update the timestamp of the first tx in this market
        if (_firstTradedTimestampMap[params.baseToken] == 0) {
            _firstTradedTimestampMap[params.baseToken] = _blockTimestamp();
        }

        return
            InternalSwapResponse({
                deltaAvailableBase: exchangedPositionSize,
                deltaAvailableQuote: exchangedPositionNotional.sub(replayResponse.fee.toInt256()),
                exchangedPositionSize: exchangedPositionSize,
                exchangedPositionNotional: exchangedPositionNotional,
                fee: replayResponse.fee,
                insuranceFundFee: replayResponse.insuranceFundFee,
                tick: replayResponse.tick
            });
    }

    /// @dev this is the non-view version of getPendingFundingPayment()
    /// @return pendingFundingPayment the pending funding payment of a trader in one market,
    ///         including liquidity & balance coefficients
    function _updateFundingGrowth(
        address trader,
        address baseToken,
        int256 baseBalance,
        int256 twPremiumGrowthGlobalX96,
        Funding.Growth memory fundingGrowthGlobal
    ) internal returns (int256 pendingFundingPayment) {
        int256 liquidityCoefficientInFundingPayment =
            IOrderBook(_orderBook).updateFundingGrowthAndLiquidityCoefficientInFundingPayment(
                trader,
                baseToken,
                fundingGrowthGlobal
            );

        return
            _getPendingFundingPaymentWithLiquidityCoefficient(
                baseBalance,
                twPremiumGrowthGlobalX96,
                fundingGrowthGlobal,
                liquidityCoefficientInFundingPayment
            );
    }

    //
    // INTERNAL VIEW
    //

    function _isOverPriceLimit(address baseToken) internal view returns (bool) {
        int24 tick = getTick(baseToken);
        return _isOverPriceLimitWithTick(baseToken, tick);
    }

    function _isOverPriceLimitWithTick(address baseToken, int24 tick) internal view returns (bool) {
        uint24 maxTickDelta = _maxTickCrossedWithinBlockMap[baseToken];
        if (maxTickDelta == 0) {
            return false;
        }
        int24 lastUpdatedTick = _lastUpdatedTickMap[baseToken];
        // no overflow/underflow issue because there are range limits for tick and maxTickDelta
        int24 upperTickBound = lastUpdatedTick.add(maxTickDelta).toInt24();
        int24 lowerTickBound = lastUpdatedTick.sub(maxTickDelta).toInt24();
        return (tick < lowerTickBound || tick > upperTickBound);
    }

    /// @dev get a price limit for replaySwap s.t. it can stop when reaching the limit to save gas
    function _getSqrtPriceLimitForReplaySwap(address baseToken, bool isLong) internal view returns (uint160) {
        int24 lastUpdatedTick = _lastUpdatedTickMap[baseToken];
        uint24 maxTickDelta = _maxTickCrossedWithinBlockMap[baseToken];
        // price limit = max tick + 1 or min tick - 1, depending on which direction
        int24 tickBoundary =
            isLong ? lastUpdatedTick + int24(maxTickDelta) + 1 : lastUpdatedTick - int24(maxTickDelta) - 1;
        return TickMath.getSqrtRatioAtTick(tickBoundary);
    }

    function _getPnlToBeRealized(InternalRealizePnlParams memory params) internal pure returns (int256) {
        // closedRatio is based on the position size
        uint256 closedRatio =
            FullMath.mulDiv(params.deltaAvailableBase.abs(), _FULLY_CLOSED_RATIO, params.takerPositionSize.abs());

        int256 pnlToBeRealized;
        // if closedRatio <= 1, it's reducing or closing a position; else, it's opening a larger reverse position
        if (closedRatio <= _FULLY_CLOSED_RATIO) {
            // https://docs.google.com/spreadsheets/d/1QwN_UZOiASv3dPBP7bNVdLR_GTaZGUrHW3-29ttMbLs/edit#gid=148137350
            // taker:
            // step 1: long 20 base
            // openNotionalFraction = 252.53
            // openNotional = -252.53
            // step 2: short 10 base (reduce half of the position)
            // deltaAvailableQuote = 137.5
            // closeRatio = 10/20 = 0.5
            // reducedOpenNotional = openNotional * closedRatio = -252.53 * 0.5 = -126.265
            // realizedPnl = deltaAvailableQuote + reducedOpenNotional = 137.5 + -126.265 = 11.235
            // openNotionalFraction = openNotionalFraction - deltaAvailableQuote + realizedPnl
            //                      = 252.53 - 137.5 + 11.235 = 126.265
            // openNotional = -openNotionalFraction = 126.265

            // overflow inspection:
            // max closedRatio = 1e18; range of oldOpenNotional = (-2 ^ 255, 2 ^ 255)
            // only overflow when oldOpenNotional < -2 ^ 255 / 1e18 or oldOpenNotional > 2 ^ 255 / 1e18
            int256 reducedOpenNotional =
                params.takerOpenNotional.mul(closedRatio.toInt256()).div(int256(_FULLY_CLOSED_RATIO));
            pnlToBeRealized = params.deltaAvailableQuote.add(reducedOpenNotional);
        } else {
            // https://docs.google.com/spreadsheets/d/1QwN_UZOiASv3dPBP7bNVdLR_GTaZGUrHW3-29ttMbLs/edit#gid=668982944
            // taker:
            // step 1: long 20 base
            // openNotionalFraction = 252.53
            // openNotional = -252.53
            // step 2: short 30 base (open a larger reverse position)
            // deltaAvailableQuote = 337.5
            // closeRatio = 30/20 = 1.5
            // closedPositionNotional = deltaAvailableQuote / closeRatio = 337.5 / 1.5 = 225
            // remainsPositionNotional = deltaAvailableQuote - closedPositionNotional = 337.5 - 225 = 112.5
            // realizedPnl = closedPositionNotional + openNotional = -252.53 + 225 = -27.53
            // openNotionalFraction = openNotionalFraction - deltaAvailableQuote + realizedPnl
            //                      = 252.53 - 337.5 + -27.53 = -112.5
            // openNotional = -openNotionalFraction = remainsPositionNotional = 112.5

            // overflow inspection:
            // max & min tick = 887272, -887272; max liquidity = 2 ^ 128
            // max delta quote = 2^128 * (sqrt(1.0001^887272) - sqrt(1.0001^-887272)) = 6.276865796e57 < 2^255 / 1e18
            int256 closedPositionNotional =
                params.deltaAvailableQuote.mul(int256(_FULLY_CLOSED_RATIO)).div(closedRatio.toInt256());
            pnlToBeRealized = params.takerOpenNotional.add(closedPositionNotional);
        }

        return pnlToBeRealized;
    }

    /// @return scaledAmountForUniswapV3PoolSwap the unsigned scaled amount for UniswapV3Pool.swap()
    /// @return signedScaledAmountForReplaySwap the signed scaled amount for _replaySwap()
    /// @dev for UniswapV3Pool.swap(), scaling the amount is necessary to achieve the custom fee effect
    /// @dev for _replaySwap(), however, as we can input ExchangeFeeRatioRatio directly in SwapMath.computeSwapStep(),
    ///      there is no need to stick to the scaled amount
    /// @dev refer to CH._openPosition() docstring for explainer diagram
    function _getScaledAmountForSwaps(
        bool isBaseToQuote,
        bool isExactInput,
        uint256 amount,
        uint24 exchangeFeeRatio,
        uint24 uniswapFeeRatio
    ) internal pure returns (uint256 scaledAmountForUniswapV3PoolSwap, int256 signedScaledAmountForReplaySwap) {
        scaledAmountForUniswapV3PoolSwap = FeeMath.calcScaledAmountForUniswapV3PoolSwap(
            isBaseToQuote,
            isExactInput,
            amount,
            exchangeFeeRatio,
            uniswapFeeRatio
        );

        // x : uniswapFeeRatio, y : exchangeFeeRatioRatio
        // since we can input ExchangeFeeRatioRatio directly in SwapMath.computeSwapStep() in _replaySwap(),
        // when !isBaseToQuote, we can use the original amount directly
        // ex: when x(uniswapFeeRatio) = 1%, y(exchangeFeeRatioRatio) = 3%, input == 1 quote
        // our target is to get fee == 0.03 quote
        // if scaling the input as 1 * 0.97 / 0.99, the fee calculated in `_replaySwap()` won't be 0.03
        signedScaledAmountForReplaySwap = isBaseToQuote
            ? scaledAmountForUniswapV3PoolSwap.toInt256()
            : amount.toInt256();
        signedScaledAmountForReplaySwap = isExactInput
            ? signedScaledAmountForReplaySwap
            : signedScaledAmountForReplaySwap.neg256();
    }

    function _getPendingFundingPaymentWithLiquidityCoefficient(
        int256 baseBalance,
        int256 twPremiumGrowthGlobalX96,
        Funding.Growth memory fundingGrowthGlobal,
        int256 liquidityCoefficientInFundingPayment
    ) internal pure returns (int256) {
        int256 balanceCoefficientInFundingPayment =
            AccountMarket.getBalanceCoefficientInFundingPayment(
                baseBalance,
                fundingGrowthGlobal.twPremiumX96,
                twPremiumGrowthGlobalX96
            );

        return
            liquidityCoefficientInFundingPayment.add(balanceCoefficientInFundingPayment).div(_VIRTUAL_FUNDING_PERIOD);
    }

    function _getTwapDeltaX96(uint256 markTwapX96, uint256 indexTwapX96) internal view returns (int256 twapDeltaX96) {
        uint24 maxFundingRate = IClearingHouseConfig(_clearingHouseConfig).getMaxFundingRate();
        uint256 maxTwapDiffX96 = indexTwapX96.mulRatio(maxFundingRate);
        uint256 twapDiffX96;
        if (markTwapX96 > indexTwapX96) {
            twapDiffX96 = markTwapX96.sub(indexTwapX96);
            twapDeltaX96 = twapDiffX96 > maxTwapDiffX96 ? maxTwapDiffX96.toInt256() : twapDiffX96.toInt256();
        } else {
            twapDiffX96 = indexTwapX96.sub(markTwapX96);
            twapDeltaX96 = twapDiffX96 > maxTwapDiffX96 ? maxTwapDiffX96.neg256() : twapDiffX96.neg256();
        }
    }
}<|MERGE_RESOLUTION|>--- conflicted
+++ resolved
@@ -138,13 +138,8 @@
         IUniswapV3SwapCallback(_clearingHouse).uniswapV3SwapCallback(amount0Delta, amount1Delta, data);
     }
 
-<<<<<<< HEAD
     function swap(SwapParams memory params) external override returns (SwapResponse memory) {
         _requireClearingHouse();
-        // for closing position, takerPositionSize(int256) == param.amount(uint256)
-=======
-    function swap(SwapParams memory params) external override onlyClearingHouse returns (SwapResponse memory) {
->>>>>>> 2cf6d8c3
         int256 takerPositionSize =
             IAccountBalance(_accountBalance).getTakerPositionSize(params.trader, params.baseToken);
         // when takerPositionSize < 0, it's a short position
@@ -455,18 +450,11 @@
     // TODO move to AccountBalance
     /// @dev the amount of quote token paid for a position when opening
     function getTotalOpenNotional(address trader, address baseToken) public view override returns (int256) {
-<<<<<<< HEAD
-        // https://www.notion.so/perp/Perpetual-Swap-Contract-s-Specs-Simulations-96e6255bf77e4c90914855603ff7ddd1
-
         // makerBalance = totalTokenAmountInPool - totalOrderDebt
         uint256 totalQuoteBalanceFromOrders =
             IOrderBook(_orderBook).getTotalTokenAmountInPool(trader, baseToken, false);
         uint256 totalQuoteDebtFromOrder = IOrderBook(_orderBook).getTotalOrderDebt(trader, baseToken, false);
         int256 makerQuoteBalance = totalQuoteBalanceFromOrders.toInt256().sub(totalQuoteDebtFromOrder.toInt256());
-
-=======
-        int256 makerQuoteBalance = IOrderBook(_orderBook).getMakerBalance(trader, baseToken, false);
->>>>>>> 2cf6d8c3
         int256 takerQuoteBalance = IAccountBalance(_accountBalance).getTakerQuote(trader, baseToken);
         return makerQuoteBalance.add(takerQuoteBalance);
     }
