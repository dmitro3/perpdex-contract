--- conflicted
+++ resolved
@@ -24,14 +24,10 @@
         return _testBlockTimestamp;
     }
 
-<<<<<<< HEAD
-    function swap(SwapParams memory params) external nonReentrant returns (SwapResponse memory) {
-=======
     //
     // BELOW WERE EXTERNAL FUNCTION, MOVE TO HERE FOR THE TESTING, CAN BE REMOVE LATER ONCE WE CLEAN THE TESTS
     //
     function swap(SwapParams memory params) external nonReentrant() returns (SwapResponse memory) {
->>>>>>> d978a5a0
         _requireHasBaseToken(params.baseToken);
         _registerBaseToken(_msgSender(), params.baseToken);
 
@@ -60,7 +56,6 @@
     /**
      * @param amount the amount of debt to burn
      */
-    // TODO internal
     function burn(address token, uint256 amount) external nonReentrant() {
         if (token != quoteToken) {
             _requireHasBaseToken(token);
