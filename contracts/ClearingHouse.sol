--- conflicted
+++ resolved
@@ -23,10 +23,7 @@
 import { IERC20Metadata } from "./interface/IERC20Metadata.sol";
 import { ISettlement } from "./interface/ISettlement.sol";
 import { IIndexPrice } from "./interface/IIndexPrice.sol";
-<<<<<<< HEAD
 import { Validation } from "./base/Validation.sol";
-=======
->>>>>>> a19e4b33
 import { Tick } from "./lib/Tick.sol";
 import { SettlementTokenMath } from "./lib/SettlementTokenMath.sol";
 import { Vault } from "./Vault.sol";
