--- conflicted
+++ resolved
@@ -1621,7 +1621,6 @@
         return keccak256(abi.encodePacked(account, baseToken));
     }
 
-<<<<<<< HEAD
     function _msgSender() internal view override(BaseRelayRecipient, Context) returns (address payable) {
         return super._msgSender();
     }
@@ -1630,10 +1629,7 @@
         return super._msgData();
     }
 
-    function _requireHasBaseToken(address baseToken) private view {
-=======
     function _requireHasBaseToken(address baseToken) internal view {
->>>>>>> 3fed1417
         // CH_BTNE: base token not exists
         require(_isPoolExistent(baseToken), "CH_BTNE");
     }
