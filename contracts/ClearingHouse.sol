--- conflicted
+++ resolved
@@ -199,6 +199,7 @@
         bool isBaseToQuote;
         bool isExactInput;
         uint256 amount;
+        uint160 sqrtPriceLimitX96;
     }
 
     struct SwapParams {
@@ -223,6 +224,7 @@
         SwapState state;
         address baseToken;
         bool isBaseToQuote;
+        bool shouldUpdateState;
         uint160 sqrtPriceLimitX96;
         uint24 clearingHouseFeeRatio;
         uint24 uniswapFeeRatio;
@@ -556,7 +558,8 @@
                         baseToken: params.baseToken,
                         isBaseToQuote: params.isBaseToQuote,
                         isExactInput: params.isExactInput,
-                        amount: params.amount
+                        amount: params.amount,
+                        sqrtPriceLimitX96: params.sqrtPriceLimitX96
                     })
                 ),
                 "CH_OPI"
@@ -666,10 +669,6 @@
         (address token, uint256 amountToPay) =
             amount0Delta > 0 ? (pool.token0(), uint256(amount0Delta)) : (pool.token1(), uint256(amount1Delta));
 
-<<<<<<< HEAD
-        uint24 clearingHouseFeeRatio = _clearingHouseFeeRatioMap[address(pool)];
-=======
->>>>>>> 82ecb447
         uint24 uniswapFeeRatio = uniswapFeeRatioMap[address(pool)];
 
         // we know the exact amount of a token needed for swap in the swap callback
@@ -1281,26 +1280,13 @@
         quoteTokenInfo.debt = quoteTokenInfo.debt.sub(deltaPnlAbs);
     }
 
-<<<<<<< HEAD
-    function _replaySwap(
-        SwapState memory state,
-        address baseToken,
-        bool isBaseToQuote,
-        uint24 clearingHouseFeeRatio,
-        uint24 uniswapFeeRatio,
-        bool shouldUpdateState
-    ) private returns (int24) {
-        address pool = _poolMap[baseToken];
-        bool isExactInput = state.amountSpecifiedRemaining > 0;
-=======
-    function _updateClearingHouseFee(InternalFeeUpdateParams memory params) private returns (uint256 fee) {
+    function _replaySwap(InternalFeeUpdateParams memory params) private returns (uint256 fee, int24 tick) {
         address pool = _poolMap[params.baseToken];
         bool isExactInput = params.state.amountSpecifiedRemaining > 0;
 
         params.sqrtPriceLimitX96 = params.sqrtPriceLimitX96 == 0
             ? (params.isBaseToQuote ? TickMath.MIN_SQRT_RATIO + 1 : TickMath.MAX_SQRT_RATIO - 1)
             : params.sqrtPriceLimitX96;
->>>>>>> 82ecb447
 
         // if there is residue in amountSpecifiedRemaining, makers can get a tiny little bit less than expected,
         // which is safer for the system
@@ -1374,21 +1360,13 @@
             if (params.state.sqrtPriceX96 == step.nextSqrtPriceX96) {
                 // we have reached the tick's boundary
                 if (step.isNextTickInitialized) {
-<<<<<<< HEAD
-                    if (shouldUpdateState) {
+                    if (params.shouldUpdateState) {
                         // update the tick if it has been initialized
-                        mapping(int24 => uint256) storage tickMap = _feeGrowthOutsideX128TickMap[baseToken];
+                        mapping(int24 => uint256) storage tickMap = _feeGrowthOutsideX128TickMap[params.baseToken];
                         // according to the above updating logic,
                         // if isBaseToQuote, state.feeGrowthGlobalX128 will be updated; else, will never be updated
-                        tickMap.cross(step.nextTick, state.feeGrowthGlobalX128);
+                        tickMap.cross(step.nextTick, params.state.feeGrowthGlobalX128);
                     }
-=======
-                    // update the tick if it has been initialized
-                    mapping(int24 => uint256) storage tickMap = _feeGrowthOutsideX128TickMap[params.baseToken];
-                    // according to the above updating logic,
-                    // if isBaseToQuote, state.feeGrowthGlobalX128 will be updated; else, will never be updated
-                    tickMap.cross(step.nextTick, params.state.feeGrowthGlobalX128);
->>>>>>> 82ecb447
 
                     int128 liquidityNet = UniswapV3Broker.getTickLiquidityNet(pool, step.nextTick);
                     if (params.isBaseToQuote) liquidityNet = -liquidityNet;
@@ -1401,18 +1379,12 @@
                 params.state.tick = TickMath.getTickAtSqrtRatio(params.state.sqrtPriceX96);
             }
         }
-<<<<<<< HEAD
-
-        if (shouldUpdateState) {
+        if (params.shouldUpdateState) {
             // update global states since swap state transitions are all done
-            _feeGrowthGlobalX128Map[baseToken] = state.feeGrowthGlobalX128;
-        }
-
-        return state.tick;
-=======
-        // update global states since swap state transitions are all done
-        _feeGrowthGlobalX128Map[params.baseToken] = params.state.feeGrowthGlobalX128;
->>>>>>> 82ecb447
+            _feeGrowthGlobalX128Map[params.baseToken] = params.state.feeGrowthGlobalX128;
+        }
+
+        return (fee, params.state.tick);
     }
 
     function _saveTickBeforeFirstSwapThisBlock(address baseToken) private {
@@ -1442,40 +1414,14 @@
 
         uint256 fee;
         {
-            // TODO refactoring to a function to avoid copy/paste when _isOverPriceLimit AFTER #150
-            //            (uint256 scaledAmount, int256 signedScaledAmount) =
-            //                _getScaledAmount(
-            //                    params.isBaseToQuote,
-            //                    params.isExactInput,
-            //                    params.amount,
-            //                    clearingHouseFeeRatio,
-            //                    uniswapFeeRatio
-            //                );
-
-            // input or output amount for swap
-            // 1. Q2B && exact in  --> input quote * (1 - y) / (1 - x)
-            // 2. Q2B && exact out --> output base(params.base)
-            // 3. B2Q && exact in  --> input base / (1 - x)
-            // 4. B2Q && exact out --> output base / (1 - y)
-            uint256 scaledAmount =
-                params.isBaseToQuote
-                    ? params.isExactInput
-                        ? FeeMath.calcScaledAmount(params.amount, uniswapFeeRatio, true)
-                        : FeeMath.calcScaledAmount(params.amount, clearingHouseFeeRatio, true)
-                    : params.isExactInput
-                    ? FeeMath.magicFactor(params.amount, uniswapFeeRatio, clearingHouseFeeRatio, false)
-                    : params.amount;
-
-            // if Q2B, we use params.amount directly
-            // for example, input 1 quote and x = 1%, y = 3%. Our target is to get 0.03 fee
-            // we simulate the swap step in `_replaySwap`.
-            // If we scale the input(1 * 0.97 / 0.99), the fee calculated in `_replaySwap` won't be 0.03.
-            int256 signedScaledAmount =
-                params.isBaseToQuote
-                    ? params.isExactInput ? scaledAmount.toInt256() : -scaledAmount.toInt256()
-                    : params.isExactInput
-                    ? params.amount.toInt256()
-                    : -params.amount.toInt256();
+            (uint256 scaledAmount, int256 signedScaledAmount) =
+                _getScaledAmount(
+                    params.isBaseToQuote,
+                    params.isExactInput,
+                    params.amount,
+                    clearingHouseFeeRatio,
+                    uniswapFeeRatio
+                );
             SwapState memory state =
                 SwapState({
                     tick: UniswapV3Broker.getTick(pool),
@@ -1485,15 +1431,16 @@
                     liquidity: UniswapV3Broker.getLiquidity(pool)
                 });
             // simulate the swap to calculate the fees charged in clearing house
-            fee = _updateClearingHouseFee(
-                InternalFeeUpdateParams(
-                    state,
-                    params.baseToken,
-                    params.isBaseToQuote,
-                    params.sqrtPriceLimitX96,
-                    clearingHouseFeeRatio,
-                    uniswapFeeRatio
-                )
+            (fee, ) = _replaySwap(
+                InternalFeeUpdateParams({
+                    state: state,
+                    baseToken: params.baseToken,
+                    isBaseToQuote: params.isBaseToQuote,
+                    shouldUpdateState: true,
+                    sqrtPriceLimitX96: params.sqrtPriceLimitX96,
+                    clearingHouseFeeRatio: clearingHouseFeeRatio,
+                    uniswapFeeRatio: uniswapFeeRatio
+                })
             );
             response = UniswapV3Broker.swap(
                 UniswapV3Broker.SwapParams(
@@ -1506,12 +1453,6 @@
                     abi.encode(SwapCallbackData(params.trader, params.baseToken, params.mintForTrader, fee))
                 )
             );
-<<<<<<< HEAD
-
-            // replay the swap to calculate the fees charged in clearing house
-            _replaySwap(state, params.baseToken, params.isBaseToQuote, clearingHouseFeeRatio, uniswapFeeRatio, true);
-=======
->>>>>>> 82ecb447
         }
 
         // because we charge fee in CH instead of uniswap pool,
@@ -1728,8 +1669,18 @@
                 liquidity: UniswapV3Broker.getLiquidity(pool)
             });
 
-        int24 tickAfterSwap =
-            _replaySwap(state, params.baseToken, params.isBaseToQuote, clearingHouseFeeRatio, uniswapFeeRatio, false);
+        (, int24 tickAfterSwap) =
+            _replaySwap(
+                InternalFeeUpdateParams({
+                    state: state,
+                    baseToken: params.baseToken,
+                    isBaseToQuote: params.isBaseToQuote,
+                    shouldUpdateState: false,
+                    sqrtPriceLimitX96: params.sqrtPriceLimitX96,
+                    clearingHouseFeeRatio: clearingHouseFeeRatio,
+                    uniswapFeeRatio: uniswapFeeRatio
+                })
+            );
 
         return (tickAfterSwap < lowerTickBound || tickAfterSwap > upperTickBound);
     }
@@ -1751,11 +1702,7 @@
                 ? FeeMath.calcScaledAmount(amount, uniswapFeeRatio, true)
                 : FeeMath.calcScaledAmount(amount, clearingHouseFeeRatio, true)
             : isExactInput
-            ? FeeMath.calcScaledAmount(
-                FeeMath.calcScaledAmount(amount, clearingHouseFeeRatio, false),
-                uniswapFeeRatio,
-                true
-            )
+            ? FeeMath.magicFactor(amount, uniswapFeeRatio, clearingHouseFeeRatio, false)
             : amount;
 
         // if Q2B, we use params.amount directly
@@ -1823,7 +1770,8 @@
                 baseToken: baseToken,
                 isBaseToQuote: isLong,
                 isExactInput: isLong,
-                amount: positionSize.abs()
+                amount: positionSize.abs(),
+                sqrtPriceLimitX96: sqrtPriceLimitX96
             });
 
         if (partialCloseRatio > 0 && _isOverPriceLimit(params)) {
