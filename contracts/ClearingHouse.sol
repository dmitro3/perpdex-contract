// SPDX-License-Identifier: GPL-2.0-or-later
pragma solidity 0.7.6;
pragma abicoder v2;

import { Ownable } from "@openzeppelin/contracts/access/Ownable.sol";
import { Context } from "@openzeppelin/contracts/utils/Context.sol";
import { Math } from "@openzeppelin/contracts/math/Math.sol";
import { SafeMath } from "@openzeppelin/contracts/math/SafeMath.sol";
import { SignedSafeMath } from "@openzeppelin/contracts/math/SignedSafeMath.sol";
import { ReentrancyGuard } from "@openzeppelin/contracts/utils/ReentrancyGuard.sol";
import { IUniswapV3Pool } from "@uniswap/v3-core/contracts/interfaces/IUniswapV3Pool.sol";
import { TransferHelper } from "@uniswap/lib/contracts/libraries/TransferHelper.sol";
import { IUniswapV3MintCallback } from "@uniswap/v3-core/contracts/interfaces/callback/IUniswapV3MintCallback.sol";
import { IUniswapV3SwapCallback } from "@uniswap/v3-core/contracts/interfaces/callback/IUniswapV3SwapCallback.sol";
import { FullMath } from "@uniswap/v3-core/contracts/libraries/FullMath.sol";
import { FixedPoint128 } from "@uniswap/v3-core/contracts/libraries/FixedPoint128.sol";
import { FixedPoint96 } from "@uniswap/v3-core/contracts/libraries/FixedPoint96.sol";
import { SwapMath } from "@uniswap/v3-core/contracts/libraries/SwapMath.sol";
import { TickMath } from "@uniswap/v3-core/contracts/libraries/TickMath.sol";
import { LiquidityMath } from "@uniswap/v3-core/contracts/libraries/LiquidityMath.sol";
import { BaseRelayRecipient } from "./gsn/BaseRelayRecipient.sol";
import { PerpSafeCast } from "./lib/PerpSafeCast.sol";
import { PerpMath } from "./lib/PerpMath.sol";
import { FeeMath } from "./lib/FeeMath.sol";
import { IMintableERC20 } from "./interface/IMintableERC20.sol";
import { IERC20Metadata } from "./interface/IERC20Metadata.sol";
import { ISettlement } from "./interface/ISettlement.sol";
import { IIndexPrice } from "./interface/IIndexPrice.sol";
import { Validation } from "./base/Validation.sol";
import { Tick } from "./lib/Tick.sol";
import { SettlementTokenMath } from "./lib/SettlementTokenMath.sol";
import { IVault } from "./interface/IVault.sol";
import { ArbBlockContext } from "./arbitrum/ArbBlockContext.sol";
import { Exchange } from "./Exchange.sol";
import { FixedPoint96 } from "@uniswap/v3-core/contracts/libraries/FixedPoint96.sol";
import { Funding } from "./lib/Funding.sol";
import { PerpFixedPoint96 } from "./lib/PerpFixedPoint96.sol";

contract ClearingHouse is
    IUniswapV3MintCallback,
    IUniswapV3SwapCallback,
    ISettlement,
    ReentrancyGuard,
    Validation,
    Ownable,
    BaseRelayRecipient
{
    using SafeMath for uint256;
    using SafeMath for uint160;
    using PerpSafeCast for uint256;
    using PerpSafeCast for uint128;
    using SignedSafeMath for int256;
    using PerpSafeCast for int256;
    using PerpMath for uint256;
    using PerpMath for int256;
    using PerpMath for uint160;
    using Tick for mapping(int24 => Tick.GrowthInfo);
    using SettlementTokenMath for uint256;
    using SettlementTokenMath for int256;

    //
    // events
    //
    event Minted(address indexed trader, address indexed token, uint256 amount);
    event Burned(address indexed trader, address indexed token, uint256 amount);
    event LiquidityChanged(
        address indexed maker,
        address indexed baseToken,
        address indexed quoteToken,
        int24 lowerTick,
        int24 upperTick,
        // amount of base token added to the liquidity (excl. fee) (+: add liquidity, -: remove liquidity)
        int256 base,
        // amount of quote token added to the liquidity (excl. fee) (+: add liquidity, -: remove liquidity)
        int256 quote,
        int128 liquidity, // amount of liquidity unit added (+: add liquidity, -: remove liquidity)
        uint256 quoteFee // amount of quote token the maker received as fee
    );
    event PositionChanged(
        address indexed trader,
        address indexed baseToken,
        int256 exchangedPositionSize,
        int256 exchangedPositionNotional,
        uint256 fee,
        int256 openNotional,
        int256 realizedPnl
    );
    event PositionLiquidated(
        address indexed trader,
        address indexed baseToken,
        uint256 positionNotional,
        uint256 positionSize,
        uint256 liquidationFee,
        address liquidator
    );
    event FundingSettled(
        address indexed trader,
        address indexed baseToken,
        int256 amount // +: trader pays, -: trader receives
    );
    event GlobalFundingGrowthUpdated(
        address indexed baseToken,
        int256 twPremiumGrowthX192,
        int256 twPremiumDivBySqrtPriceX96
    );
    event TwapIntervalChanged(uint256 twapInterval);
    event LiquidationPenaltyRatioChanged(uint256 liquidationPenaltyRatio);
    event PartialCloseRatioChanged(uint256 partialCloseRatio);
<<<<<<< HEAD
    event ReferredPositionChanged(bytes32 indexed referralCode);
=======
    event ExchangeUpdated(address exchange);
>>>>>>> cc63cfdc

    //
    // Struct
    //

    struct Account {
        // realized pnl but haven't settle to collateral, vToken decimals
        int256 owedRealizedPnl;
        address[] tokens; // all tokens (base only) this account is in debt of
        // key: token address, e.g. vETH...
        mapping(address => TokenInfo) tokenInfoMap; // balance & debt info of each token
        // key: token address, value: the last twPremiumGrowthGlobalX96
        mapping(address => int256) lastTwPremiumGrowthGlobalX96Map;
    }

    struct TokenInfo {
        uint256 available; // amount available in CH
        uint256 debt;
    }

    struct AddLiquidityParams {
        address baseToken;
        uint256 base;
        uint256 quote;
        int24 lowerTick;
        int24 upperTick;
        uint256 minBase;
        uint256 minQuote;
        uint256 deadline;
    }

    /// @param liquidity collect fee when 0
    struct RemoveLiquidityParams {
        address baseToken;
        int24 lowerTick;
        int24 upperTick;
        uint128 liquidity;
        uint256 minBase;
        uint256 minQuote;
        uint256 deadline;
    }

    struct RemoveLiquidityFromOrderParams {
        address maker;
        address baseToken;
        address pool;
        int24 lowerTick;
        int24 upperTick;
        uint256 feeGrowthInsideQuoteX128;
        uint256 liquidity;
    }

    struct InternalRemoveLiquidityParams {
        address maker;
        address baseToken;
        int24 lowerTick;
        int24 upperTick;
        uint128 liquidity;
    }

    struct RemoveLiquidityResponse {
        uint256 base;
        uint256 quote;
        uint256 fee;
    }

    struct SwapParams {
        address baseToken;
        bool isBaseToQuote;
        bool isExactInput;
        uint256 amount;
        uint160 sqrtPriceLimitX96; // price slippage protection
    }

    struct InternalSwapParams {
        address trader;
        address baseToken;
        bool isBaseToQuote;
        bool isExactInput;
        uint256 amount;
        uint160 sqrtPriceLimitX96; // price slippage protection
        bool mintForTrader;
    }

    struct SwapResponse {
        uint256 deltaAvailableBase;
        uint256 deltaAvailableQuote;
        int256 exchangedPositionSize;
        int256 exchangedPositionNotional;
        uint256 fee;
        int256 openNotional;
        int256 realizedPnl;
    }

    struct SwapStep {
        uint160 initialSqrtPriceX96;
        int24 nextTick;
        bool isNextTickInitialized;
        uint160 nextSqrtPriceX96;
        uint256 amountIn;
        uint256 amountOut;
        uint256 feeAmount;
    }

    struct OpenPositionParams {
        address baseToken;
        bool isBaseToQuote;
        bool isExactInput;
        uint256 amount;
        // B2Q + exact input, want more output quote as possible, so we set a lower bound of output quote
        // B2Q + exact output, want less input base as possible, so we set a upper bound of input base
        // Q2B + exact input, want more output base as possible, so we set a lower bound of output base
        // Q2B + exact output, want less input quote as possible, so we set a upper bound of input quote
        // when it's 0 in exactInput, means ignore slippage protection
        // when it's maxUint in exactOutput = ignore
        // when it's over or under the bound, it will be reverted
        uint256 oppositeAmountBound;
        uint256 deadline;
        // B2Q: the price cannot be less than this value after the swap
        // Q2B: The price cannot be greater than this value after the swap
        // it will fill the trade until it reach the price limit instead of reverted
        uint160 sqrtPriceLimitX96;
        bytes32 referralCode;
    }

    struct InternalOpenPositionParams {
        address trader;
        address baseToken;
        bool isBaseToQuote;
        bool isExactInput;
        uint256 amount;
        uint160 sqrtPriceLimitX96; // price slippage protection
        bool skipMarginRequirementCheck;
    }

    // not used in CH, due to inherit from BaseRelayRecipient
    string public override versionRecipient;
    // 10 wei
    uint256 internal constant _DUST = 10;

    //
    // state variables
    //
    address public immutable quoteToken;
    address public immutable uniswapV3Factory;
    address public vault;
    address public insuranceFund;
    address public exchange;

    uint256 public imRatio = 0.1 ether; // initial-margin ratio, 10%
    uint256 public mmRatio = 0.0625 ether; // minimum-margin ratio, 6.25%

    uint8 internal immutable _settlementTokenDecimals;

    uint32 public twapInterval = 15 minutes;

    // key: trader
    mapping(address => Account) internal _accountMap;

    // key: accountBaseTokenKey, which is a hash of account and baseToken
    // value: fraction of open notional that can unify the openNotional for both maker and taker
    mapping(bytes32 => int256) internal _openNotionalFractionMap;

    // key: base token
    mapping(address => uint256) internal _firstTradedTimestampMap;
    mapping(address => uint256) internal _lastSettledTimestampMap;
    mapping(address => Funding.Growth) internal _globalFundingGrowthX96Map;

    uint256 public liquidationPenaltyRatio = 0.025 ether; // initial penalty ratio, 2.5%
    uint256 public partialCloseRatio = 0.25 ether; // partial close ratio, 25%
    uint8 public maxMarketsPerAccount;

    constructor(
        address vaultArg,
        address insuranceFundArg,
        address quoteTokenArg,
        address uniV3FactoryArg
    ) {
        // vault is 0
        require(vaultArg != address(0), "CH_VI0");
        // InsuranceFund is 0
        require(insuranceFundArg != address(0), "CH_IFI0");

        // quoteToken is 0
        require(quoteTokenArg != address(0), "CH_QI0");
        // CH_QDN18: quoteToken decimals is not 18
        require(IERC20Metadata(quoteTokenArg).decimals() == 18, "CH_QDN18");

        // uniV3Factory is 0
        require(uniV3FactoryArg != address(0), "CH_U10");

        vault = vaultArg;
        insuranceFund = insuranceFundArg;
        quoteToken = quoteTokenArg;
        uniswapV3Factory = uniV3FactoryArg;

        _settlementTokenDecimals = IVault(vault).decimals();
    }

    //
    // MODIFIER
    //
    modifier checkRatio(uint256 ratio) {
        // CH_RL1: ratio overflow
        require(ratio <= 1 ether, "CH_RO");
        _;
    }

    //
    // EXTERNAL FUNCTIONS
    //
    function setExchange(address exchangeArg) external onlyOwner {
        // exchange is 0
        require(exchangeArg != address(0), "CH_EI0");
        exchange = exchangeArg;
        emit ExchangeUpdated(exchange);
    }

    // TODO internal
    function mint(address token, uint256 amount) external nonReentrant() {
        if (token != quoteToken) {
            _requireHasBaseToken(token);
            _registerBaseToken(_msgSender(), token);
        }
        // always check margin ratio
        _mint(_msgSender(), token, amount, true);
    }

    /**
     * @param amount the amount of debt to burn
     */
    // TODO internal
    function burn(address token, uint256 amount) external nonReentrant() {
        if (token != quoteToken) {
            _requireHasBaseToken(token);
        }
        _burn(_msgSender(), token, amount);
    }

    function addLiquidity(AddLiquidityParams calldata params) external nonReentrant() checkDeadline(params.deadline) {
        _requireHasBaseToken(params.baseToken);

        address trader = _msgSender();
        // register token if it's the first time
        _registerBaseToken(trader, params.baseToken);

        Funding.Growth memory updatedGlobalFundingGrowth =
            _settleFundingAndUpdateFundingGrowth(trader, params.baseToken);

        // update internal states
        TokenInfo storage baseTokenInfo = _accountMap[trader].tokenInfoMap[params.baseToken];
        TokenInfo storage quoteTokenInfo = _accountMap[trader].tokenInfoMap[quoteToken];
        // CH_NEB: not enough available base amount
        require(baseTokenInfo.available >= params.base, "CH_NEB");
        // CH_NEB: not enough available quote amount
        require(quoteTokenInfo.available >= params.quote, "CH_NEQ");

        Exchange.AddLiquidityResponse memory response =
            Exchange(exchange).addLiquidity(
                Exchange.AddLiquidityParams({
                    trader: trader,
                    baseToken: params.baseToken,
                    base: params.base,
                    quote: params.quote,
                    lowerTick: params.lowerTick,
                    upperTick: params.upperTick,
                    updatedGlobalFundingGrowth: updatedGlobalFundingGrowth
                })
            );

        // price slippage check
        require(response.base >= params.minBase && response.quote >= params.minQuote, "CH_PSC");

        // update token info
        // TODO should burn base fee received instead of adding it to available amount
        baseTokenInfo.available = baseTokenInfo.available.sub(response.base);
        quoteTokenInfo.available = quoteTokenInfo.available.add(response.fee).sub(response.quote);
        _addOpenNotionalFraction(trader, params.baseToken, response.quote.toInt256());

        emit LiquidityChanged(
            trader,
            params.baseToken,
            quoteToken,
            params.lowerTick,
            params.upperTick,
            response.base.toInt256(),
            response.quote.toInt256(),
            response.liquidity.toInt128(),
            response.fee
        );
    }

    function removeLiquidity(RemoveLiquidityParams calldata params)
        external
        nonReentrant()
        checkDeadline(params.deadline)
        returns (
            uint256 base,
            uint256 quote,
            uint256 fee
        )
    {
        _requireHasBaseToken(params.baseToken);
        RemoveLiquidityResponse memory response =
            _removeLiquidity(
                InternalRemoveLiquidityParams({
                    maker: _msgSender(),
                    baseToken: params.baseToken,
                    lowerTick: params.lowerTick,
                    upperTick: params.upperTick,
                    liquidity: params.liquidity
                })
            );

        // price slippage check
        require(response.base >= params.minBase && response.quote >= params.minQuote, "CH_PSC");
        return (response.base, response.quote, response.fee);
    }

    function closePosition(
        address baseToken,
        uint160 sqrtPriceLimitX96,
        uint256 deadline,
        bytes32 referralCode
    ) external checkDeadline(deadline) returns (uint256 deltaBase, uint256 deltaQuote) {
        _requireHasBaseToken(baseToken);
        SwapResponse memory response = _closePosition(_msgSender(), baseToken, sqrtPriceLimitX96);
        emit ReferredPositionChanged(referralCode);
        return (response.deltaAvailableBase, response.deltaAvailableQuote);
    }

    function openPosition(OpenPositionParams memory params)
        external
        checkDeadline(params.deadline)
        returns (uint256 deltaBase, uint256 deltaQuote)
    {
        _requireHasBaseToken(params.baseToken);
        _registerBaseToken(_msgSender(), params.baseToken);

        // must before price impact check
        Exchange(exchange).saveTickBeforeFirstSwapThisBlock(params.baseToken);

        // !isIncreasePosition() == reduce or close position
        if (!_isIncreasePosition(_msgSender(), params.baseToken, params.isBaseToQuote)) {
            // revert if isOverPriceLimit to avoid that partially closing a position in openPosition() seems unexpected
            // CH_OPI: over price impact
            require(
                !Exchange(exchange).isOverPriceLimit(
                    Exchange.PriceLimitParams({
                        baseToken: params.baseToken,
                        isBaseToQuote: params.isBaseToQuote,
                        isExactInput: params.isExactInput,
                        amount: params.amount,
                        sqrtPriceLimitX96: params.sqrtPriceLimitX96
                    })
                ),
                "CH_OPI"
            );
        }

        SwapResponse memory response =
            _openPosition(
                InternalOpenPositionParams({
                    trader: _msgSender(),
                    baseToken: params.baseToken,
                    isBaseToQuote: params.isBaseToQuote,
                    isExactInput: params.isExactInput,
                    amount: params.amount,
                    sqrtPriceLimitX96: params.sqrtPriceLimitX96,
                    skipMarginRequirementCheck: false
                })
            );

        // B2Q + exact input, want more output quote as possible, so we set a lower bound of output quote
        // B2Q + exact output, want less input base as possible, so we set a upper bound of input base
        // Q2B + exact input, want more output base as possible, so we set a lower bound of output base
        // Q2B + exact output, want less input quote as possible, so we set a upper bound of input quote
        if (params.isBaseToQuote) {
            if (params.isExactInput) {
                // too little received
                require(response.deltaAvailableQuote >= params.oppositeAmountBound, "CH_TLR");
            } else {
                // too much requested
                require(response.deltaAvailableBase <= params.oppositeAmountBound, "CH_TMR");
            }
        } else {
            if (params.isExactInput) {
                // too little received
                require(response.deltaAvailableBase >= params.oppositeAmountBound, "CH_TLR");
            } else {
                // too much requested
                require(response.deltaAvailableQuote <= params.oppositeAmountBound, "CH_TMR");
            }
        }

        emit ReferredPositionChanged(params.referralCode);
        return (response.deltaAvailableBase, response.deltaAvailableQuote);
    }

    // TODO can we move to exchange
    // @inheritdoc IUniswapV3MintCallback
    function uniswapV3MintCallback(
        uint256 amount0Owed,
        uint256 amount1Owed,
        bytes calldata data // contains baseToken
    ) external override {
        // CH_FMV: failed mintCallback verification
        require(_msgSender() == exchange, "CH_FMV");

        address baseToken = abi.decode(data, (address));

        // TODO move to calldata
        address pool = Exchange(exchange).getPool(baseToken);

        if (amount0Owed > 0) {
            TransferHelper.safeTransfer(IUniswapV3Pool(pool).token0(), pool, amount0Owed);
        }
        if (amount1Owed > 0) {
            TransferHelper.safeTransfer(IUniswapV3Pool(pool).token1(), pool, amount1Owed);
        }
    }

    function setTwapInterval(uint32 twapIntervalArg) external onlyOwner {
        // CH_ITI: invalid twapInterval
        require(twapIntervalArg != 0, "CH_ITI");

        twapInterval = twapIntervalArg;
        emit TwapIntervalChanged(twapIntervalArg);
    }

    function setLiquidationPenaltyRatio(uint256 liquidationPenaltyRatioArg)
        external
        checkRatio(liquidationPenaltyRatioArg)
        onlyOwner
    {
        liquidationPenaltyRatio = liquidationPenaltyRatioArg;
        emit LiquidationPenaltyRatioChanged(liquidationPenaltyRatioArg);
    }

    function setPartialCloseRatio(uint256 partialCloseRatioArg) external checkRatio(partialCloseRatioArg) onlyOwner {
        partialCloseRatio = partialCloseRatioArg;
        emit PartialCloseRatioChanged(partialCloseRatioArg);
    }

    function setMaxMarketsPerAccount(uint8 maxMarketsPerAccountArg) external onlyOwner {
        maxMarketsPerAccount = maxMarketsPerAccountArg;
    }

    function setTrustedForwarder(address trustedForwarderArg) external onlyOwner {
        trustedForwarder = trustedForwarderArg;
    }

    function liquidate(address trader, address baseToken) external nonReentrant() {
        _requireHasBaseToken(baseToken);
        // CH_EAV: enough account value
        require(
            getAccountValue(trader).lt(_getTotalMinimumMarginRequirement(trader).toInt256(), _settlementTokenDecimals),
            "CH_EAV"
        );

        address[] memory tokens = _accountMap[trader].tokens;

        // TODO merge into 1 exchange function
        for (uint256 i = 0; i < tokens.length; i++) {
            bytes32[] memory orderIds = Exchange(exchange).getOpenOrderIds(trader, tokens[i]);
            // CH_NEO: not empty order
            require(orderIds.length == 0, "CH_NEO");
        }

        SwapResponse memory response = _closePosition(trader, baseToken, 0);

        // trader's pnl-- as liquidation penalty
        uint256 liquidationFee = response.exchangedPositionNotional.abs().mul(liquidationPenaltyRatio).divideBy10_18();
        _accountMap[trader].owedRealizedPnl = _accountMap[trader].owedRealizedPnl.sub(liquidationFee.toInt256());

        // increase liquidator's pnl liquidation reward
        address liquidator = _msgSender();
        _accountMap[liquidator].owedRealizedPnl = _accountMap[liquidator].owedRealizedPnl.add(
            liquidationFee.toInt256()
        );

        emit PositionLiquidated(
            trader,
            baseToken,
            response.exchangedPositionNotional.abs(),
            response.deltaAvailableBase,
            liquidationFee,
            liquidator
        );
    }

    // TODO can we move to exchange
    function uniswapV3SwapCallback(
        int256 amount0Delta,
        int256 amount1Delta,
        bytes calldata data
    ) external override {
        // CH_FMV: failed mintCallback verification
        require(_msgSender() == exchange, "CH_FMV");

        // swaps entirely within 0-liquidity regions are not supported -> 0 swap is forbidden
        // CH_F0S: forbidden 0 swap
        require(amount0Delta > 0 || amount1Delta > 0, "CH_F0S");

        Exchange.SwapCallbackData memory callbackData = abi.decode(data, (Exchange.SwapCallbackData));

        // TODO move to calldata
        IUniswapV3Pool pool = IUniswapV3Pool(Exchange(exchange).getPool(callbackData.baseToken));

        // amount0Delta & amount1Delta are guaranteed to be positive when being the amount to be paid
        (address token, uint256 amountToPay) =
            amount0Delta > 0 ? (pool.token0(), uint256(amount0Delta)) : (pool.token1(), uint256(amount1Delta));

        // we know the exact amount of a token needed for swap in the swap callback
        // we separate into two part
        // 1. extra minted tokens because the fee is charged by CH now
        // 2. tokens that a trader needs when openPosition
        //
        // check here for the design of custom fee ,
        // https://www.notion.so/perp/Customise-fee-tier-on-B2QFee-1b7244e1db63416c8651e8fa04128cdb
        // y = clearingHouseFeeRatio, x = uniswapFeeRatio

        // 1. fee charged by CH
        // because the amountToPay is scaled up,
        // we need to scale down the amount to get the exact user's input amount
        // the difference of these two values is minted for compensate the base/quote fee
        // here is an example for custom fee
        //  - clearing house fee: 2%, uniswap fee: 1%, use input with exact input: 1 quote
        //    our input to uniswap pool will be 1 * 0.98 / 0.99, and amountToPay is the same
        //    the `exactSwappedAmount` is (1 * 0.98 / 0.99) * 0.99 = 0.98
        //    the fee for uniswap pool is (1 * 0.98 / 0.99) * 0.01  <-- we need to mint
        uint256 exactSwappedAmount = FeeMath.calcScaledAmount(amountToPay, callbackData.uniswapFeeRatio, false);
        // not use _mint() here since it will change trader's baseToken available/debt
        IMintableERC20(token).mint(address(this), amountToPay.sub(exactSwappedAmount));

        // 2. openPosition
        if (callbackData.mintForTrader) {
            uint256 availableBefore = getTokenInfo(callbackData.trader, token).available;
            // if quote to base, need to mint clearing house quote fee for trader
            uint256 amount =
                token == callbackData.baseToken ? exactSwappedAmount : exactSwappedAmount.add(callbackData.fee);

            if (availableBefore < amount) {
                _mint(callbackData.trader, token, amount.sub(availableBefore), false);
            }
        }

        // swap
        TransferHelper.safeTransfer(token, address(pool), amountToPay);
    }

    function _cancelExcessOrders(
        address maker,
        address baseToken,
        bytes32[] memory orderIds
    ) internal {
        _requireHasBaseToken(baseToken);

        // CH_EAV: enough account value
        // shouldn't cancel open orders
        require(
            getAccountValue(maker).lt(_getTotalInitialMarginRequirement(maker).toInt256(), _settlementTokenDecimals),
            "CH_EAV"
        );

        // TODO add exchange removeLiquidity(orderIds)
        for (uint256 i = 0; i < orderIds.length; i++) {
            bytes32 orderId = orderIds[i];
            Exchange.OpenOrder memory openOrder = Exchange(exchange).getOpenOrderById(orderId);
            _removeLiquidity(
                InternalRemoveLiquidityParams(
                    maker,
                    baseToken,
                    openOrder.lowerTick,
                    openOrder.upperTick,
                    openOrder.liquidity
                )
            );

            // burn maker's debt to reduce maker's init margin requirement
            _burnMax(maker, baseToken);
        }

        // burn maker's quote to reduce maker's init margin requirement
        _burnMax(maker, quoteToken);
    }

    function cancelExcessOrders(
        address maker,
        address baseToken,
        bytes32[] calldata orderIds
    ) external nonReentrant() {
        _cancelExcessOrders(maker, baseToken, orderIds);
    }

    function cancelAllExcessOrders(address maker, address baseToken) external nonReentrant() {
        bytes32[] memory orderIds = Exchange(exchange).getOpenOrderIds(maker, baseToken);
        _cancelExcessOrders(maker, baseToken, orderIds);
    }

    function settle(address account) external override returns (int256) {
        // only vault
        require(_msgSender() == vault, "CH_OV");

        Account storage accountStorage = _accountMap[account];
        int256 pnl = accountStorage.owedRealizedPnl;
        accountStorage.owedRealizedPnl = 0;

        // TODO should check quote in pool as well
        if (accountStorage.tokens.length > 0) {
            return pnl;
        }

        // settle quote if all position are closed
        TokenInfo storage quoteInfo = _accountMap[account].tokenInfoMap[quoteToken];
        if (quoteInfo.available >= quoteInfo.debt) {
            // profit
            uint256 profit = quoteInfo.available.sub(quoteInfo.debt);
            quoteInfo.available = quoteInfo.available.sub(profit);
            pnl = pnl.add(profit.toInt256());

            // burn profit in quote and add to collateral
            IMintableERC20(quoteToken).burn(profit);
        } else {
            // loss
            uint256 loss = quoteInfo.debt.sub(quoteInfo.available);
            quoteInfo.debt = quoteInfo.debt.sub(loss);
            pnl = pnl.sub(loss.toInt256());
        }
        return pnl;
    }

    //
    // EXTERNAL VIEW FUNCTIONS
    //

    // return in settlement token decimals
    function getAccountValue(address account) public view returns (int256) {
        return _getTotalCollateralValue(account).addS(getTotalUnrealizedPnl(account), _settlementTokenDecimals);
    }

    // (totalBaseDebtValue + totalQuoteDebtValue) * imRatio
    function getTotalOpenOrderMarginRequirement(address trader) external view returns (uint256) {
        // right now we have only one quote token USDC, which is equivalent to our internal accounting unit.
        uint256 quoteDebtValue = _accountMap[trader].tokenInfoMap[quoteToken].debt;
        return _getTotalBaseDebtValue(trader).add(quoteDebtValue).mul(imRatio).divideBy10_18();
    }

    // NOTE: the negative value will only be used when calculating pnl
    function getPositionValue(
        address trader,
        address token,
        uint256 twapIntervalArg
    ) public view returns (int256 positionValue) {
        int256 positionSize = _getPositionSize(trader, token, Exchange(exchange).getSqrtMarkPriceX96(token));
        if (positionSize == 0) return 0;

        uint256 indexTwap = IIndexPrice(token).getIndexPrice(twapIntervalArg);

        // both positionSize & indexTwap are in 10^18 already
        return positionSize.mul(indexTwap.toInt256()).divideBy10_18();
    }

    function getTokenInfo(address trader, address token) public view returns (TokenInfo memory) {
        return _accountMap[trader].tokenInfoMap[token];
    }

    function getOpenNotional(address trader, address baseToken) public view returns (int256) {
        // quote.pool[baseToken] + quote.owedFee[baseToken] - openNotionalFraction[baseToken]
        uint160 sqrtMarkPrice = Exchange(exchange).getSqrtMarkPriceX96(baseToken);
        int256 quoteInPool =
            Exchange(exchange).getTotalTokenAmountInPool(trader, baseToken, sqrtMarkPrice, false).toInt256();
        int256 openNotionalFraction = _openNotionalFractionMap[_getAccountBaseTokenKey(trader, baseToken)];
        return quoteInPool.sub(openNotionalFraction);
    }

    function getOwedRealizedPnl(address trader) external view returns (int256) {
        return _accountMap[trader].owedRealizedPnl;
    }

    // TODO move to exchange
    function getTotalTokenAmountInPool(address trader, address baseToken)
        public
        view
        returns (uint256 base, uint256 quote)
    {
        uint160 sqrtMarkPriceX96 = Exchange(exchange).getSqrtMarkPriceX96(baseToken);
        base = Exchange(exchange).getTotalTokenAmountInPool(trader, baseToken, sqrtMarkPriceX96, true);
        quote = Exchange(exchange).getTotalTokenAmountInPool(trader, baseToken, sqrtMarkPriceX96, false);
    }

    function getPositionSize(address trader, address baseToken) public view returns (int256) {
        return _getPositionSize(trader, baseToken, Exchange(exchange).getSqrtMarkPriceX96(baseToken));
    }

    // quote.available - quote.debt + totalQuoteFromEachPool - pendingFundingPayment
    function getNetQuoteBalance(address trader) public view returns (int256) {
        uint256 quoteInPool;
        uint256 tokenLen = _accountMap[trader].tokens.length;

        // TODO merge into 1 exchange function
        for (uint256 i = 0; i < tokenLen; i++) {
            address baseToken = _accountMap[trader].tokens[i];
            quoteInPool = quoteInPool.add(
                Exchange(exchange).getTotalTokenAmountInPool(
                    trader,
                    baseToken,
                    Exchange(exchange).getSqrtMarkPriceX96(baseToken),
                    false // fetch quote token amount
                )
            );
        }

        TokenInfo memory quoteTokenInfo = _accountMap[trader].tokenInfoMap[quoteToken];
        int256 netQuoteBalance =
            quoteTokenInfo.available.toInt256().add(quoteInPool.toInt256()).sub(quoteTokenInfo.debt.toInt256());
        return netQuoteBalance.abs() < _DUST ? 0 : netQuoteBalance;
    }

    /// @return fundingPayment; > 0 is payment and < 0 is receipt
    function getPendingFundingPayment(address trader, address baseToken) public view returns (int256) {
        return _getPendingFundingPayment(trader, baseToken, _getUpdatedGlobalFundingGrowth(baseToken));
    }

    /// @return fundingPayment; > 0 is payment and < 0 is receipt
    function getAllPendingFundingPayment(address trader) external view returns (int256) {
        return _getAllPendingFundingPayment(trader);
    }

    function getTotalUnrealizedPnl(address trader) public view returns (int256) {
        int256 totalPositionValue;
        uint256 tokenLen = _accountMap[trader].tokens.length;
        for (uint256 i = 0; i < tokenLen; i++) {
            address baseToken = _accountMap[trader].tokens[i];
            if (_isPoolExistent(baseToken)) {
                totalPositionValue = totalPositionValue.add(getPositionValue(trader, baseToken, 0));
            }
        }

        return getNetQuoteBalance(trader).add(totalPositionValue);
    }

    // return decimals 18
    function getTotalInitialMarginRequirement(address trader) external view returns (uint256) {
        return _getTotalInitialMarginRequirement(trader);
    }

    // there are three configurations for different insolvency risk tolerance: conservative, moderate, aggressive
    // we will start with the conservative one, then gradually change it to more aggressive ones
    // to increase capital efficiency.
    function getFreeCollateralWithBalance(address trader, int256 balance) public view returns (int256) {
        // accountValue = collateralValue + owedRealizedPnl - pendingFundingPayment + totalUnrealizedPnl
        int256 pendingFundingPayment = _getAllPendingFundingPayment(trader);
        int256 owedRealizedPnl = _accountMap[trader].owedRealizedPnl;
        int256 collateralValue = balance.addS(owedRealizedPnl.sub(pendingFundingPayment), _settlementTokenDecimals);
        int256 totalUnrealizedPnl = getTotalUnrealizedPnl(trader);
        int256 accountValue = collateralValue.addS(totalUnrealizedPnl, _settlementTokenDecimals);
        int256 totalImReq = _getTotalInitialMarginRequirement(trader).toInt256();

        // conservative config: freeCollateral = max(min(collateral, accountValue) - imReq, 0)
        return PerpMath.min(collateralValue, accountValue).subS(totalImReq, _settlementTokenDecimals);

        // moderate config: freeCollateral = max(min(collateral, accountValue - imReq), 0)
        // return PerpMath.max(PerpMath.min(collateralValue, accountValue.subS(totalImReq, decimals)), 0).toUint256();

        // aggressive config: freeCollateral = max(accountValue - imReq, 0)
        // TODO note that aggressive model depends entirely on unrealizedPnl, which depends on the index price, for
        //  calculating freeCollateral. We should implement some sort of safety check before using this model;
        //  otherwise a trader could drain the entire vault if the index price deviates significantly.
        // return PerpMath.max(accountValue.subS(totalImReq, decimals), 0).toUint256()
    }

    //
    // INTERNAL FUNCTIONS
    //

    function _mint(
        address account,
        address token,
        uint256 amount,
        bool checkMarginRatio
    ) internal returns (uint256) {
        if (amount == 0) {
            return 0;
        }

        // update internal states
        TokenInfo storage tokenInfo = _accountMap[account].tokenInfoMap[token];
        tokenInfo.available = tokenInfo.available.add(amount);
        tokenInfo.debt = tokenInfo.debt.add(amount);

        // check margin ratio must after minted
        if (checkMarginRatio) {
            _requireEnoughFreeCollateral(account);
        }

        IMintableERC20(token).mint(address(this), amount);

        emit Minted(account, token, amount);
        return amount;
    }

    // caller must ensure the token exists
    function _burn(
        address account,
        address token,
        uint256 amount
    ) internal {
        if (amount == 0) {
            return;
        }

        TokenInfo storage tokenInfo = _accountMap[account].tokenInfoMap[token];
        // CH_IBTB: insufficient balance to burn
        // can only burn the amount of debt that can be pay back with available
        require(amount <= Math.min(tokenInfo.debt, tokenInfo.available), "CH_IBTB");

        // pay back debt
        tokenInfo.available = tokenInfo.available.sub(amount);
        tokenInfo.debt = tokenInfo.debt.sub(amount);

        if (token != quoteToken) {
            _deregisterBaseToken(account, token);
        }

        IMintableERC20(token).burn(amount);

        emit Burned(account, token, amount);
    }

    function _burnMax(address account, address token) internal {
        TokenInfo memory tokenInfo = getTokenInfo(account, token);
        uint256 burnedAmount = Math.min(tokenInfo.available, tokenInfo.debt);
        if (burnedAmount > 0) {
            _burn(account, token, Math.min(burnedAmount, IERC20Metadata(token).balanceOf(address(this))));
        }
    }

    // expensive
    function _deregisterBaseToken(address account, address baseToken) internal {
        // TODO add test: open long, add pool, now tokenInfo is cleared,
        TokenInfo memory tokenInfo = _accountMap[account].tokenInfoMap[baseToken];
        if (tokenInfo.available > 0 || tokenInfo.debt > 0) {
            return;
        }

        (uint256 baseInPool, uint256 quoteInPool) = getTotalTokenAmountInPool(account, baseToken);
        if (baseInPool > 0 || quoteInPool > 0) {
            return;
        }

        delete _accountMap[account].tokenInfoMap[baseToken];

        uint256 length = _accountMap[account].tokens.length;
        for (uint256 i; i < length; i++) {
            if (_accountMap[account].tokens[i] == baseToken) {
                // if the removal item is the last one, just `pop`
                if (i != length - 1) {
                    _accountMap[account].tokens[i] = _accountMap[account].tokens[length - 1];
                }
                _accountMap[account].tokens.pop();
                break;
            }
        }
    }

    function _registerBaseToken(address trader, address token) internal {
        address[] memory tokens = _accountMap[trader].tokens;
        if (tokens.length == 0) {
            _accountMap[trader].tokens.push(token);
            return;
        }

        // if both available and debt == 0, token is not yet registered by any external function (ex: mint, burn, swap)
        TokenInfo memory tokenInfo = _accountMap[trader].tokenInfoMap[token];
        if (tokenInfo.available == 0 && tokenInfo.debt == 0) {
            bool hit;
            for (uint256 i = 0; i < tokens.length; i++) {
                if (tokens[i] == token) {
                    hit = true;
                    break;
                }
            }
            if (!hit) {
                // CH_MNE: markets number exceeded
                require(maxMarketsPerAccount == 0 || tokens.length < maxMarketsPerAccount, "CH_MNE");
                _accountMap[trader].tokens.push(token);
            }
        }
    }

    // TODO refactor
    function _swapAndCalculateOpenNotional(InternalSwapParams memory params) internal returns (SwapResponse memory) {
        int256 positionSize = getPositionSize(params.trader, params.baseToken);
        int256 oldOpenNotional = getOpenNotional(params.trader, params.baseToken);
        SwapResponse memory response;
        int256 deltaAvailableQuote;

        // if: increase position (old/new position are in the same direction)
        if (_isIncreasePosition(params.trader, params.baseToken, params.isBaseToQuote)) {
            response = _swap(params);

            // TODO change _swap.response.deltaAvailableQuote to int
            // after swapCallback mint task
            deltaAvailableQuote = params.isBaseToQuote
                ? response.deltaAvailableQuote.toInt256()
                : -response.deltaAvailableQuote.toInt256();

            // https://docs.google.com/spreadsheets/d/1QwN_UZOiASv3dPBP7bNVdLR_GTaZGUrHW3-29ttMbLs/edit#gid=813431512
            // taker:
            // step 1: long 20 base
            // deltaAvailableQuote = -252.53
            // openNotionalFraction = oldOpenNotionalFraction - deltaAvailableQuote + realizedPnl
            //                      = 0 - (-252.53) + 0 = 252.53
            // openNotional = -openNotionalFraction = -252.53
            _addOpenNotionalFraction(params.trader, params.baseToken, -deltaAvailableQuote);
            response.openNotional = getOpenNotional(params.trader, params.baseToken);

            // there is no realizedPnl when increasing position
            return response;
        }

        // else: openReversePosition
        response = _swap(params);

        uint256 positionSizeAbs = positionSize.abs();

        // position size based closedRatio
        uint256 closedRatio = FullMath.mulDiv(response.deltaAvailableBase, 1 ether, positionSizeAbs);

        // TODO change _swap.response.deltaAvailableQuote to int
        deltaAvailableQuote = params.isBaseToQuote
            ? response.deltaAvailableQuote.toInt256()
            : -response.deltaAvailableQuote.toInt256();

        int256 realizedPnl;
        // if reduce or close position (closeRatio <= 1)
        if (positionSizeAbs >= response.deltaAvailableBase) {
            // https://docs.google.com/spreadsheets/d/1QwN_UZOiASv3dPBP7bNVdLR_GTaZGUrHW3-29ttMbLs/edit#gid=148137350
            // taker:
            // step 1: long 20 base
            // openNotionalFraction = 252.53
            // openNotional = -252.53
            // step 2: short 10 base (reduce half of the position)
            // deltaAvailableQuote = 137.5
            // closeRatio = 10/20 = 0.5
            // reducedOpenNotional = oldOpenNotional * closedRatio = -252.53 * 0.5 = -126.265
            // realizedPnl = deltaAvailableQuote + reducedOpenNotional = 137.5 + -126.265 = 11.235
            // openNotionalFraction = oldOpenNotionalFraction - deltaAvailableQuote + realizedPnl
            //                      = 252.53 - 137.5 + 11.235 = 126.265
            // openNotional = -openNotionalFraction = 126.265
            int256 reducedOpenNotional = oldOpenNotional.mul(closedRatio.toInt256()).divideBy10_18();
            realizedPnl = deltaAvailableQuote.add(reducedOpenNotional);
        } else {
            // else: opens a larger reverse position

            // https://docs.google.com/spreadsheets/d/1QwN_UZOiASv3dPBP7bNVdLR_GTaZGUrHW3-29ttMbLs/edit#gid=668982944
            // taker:
            // step 1: long 20 base
            // openNotionalFraction = 252.53
            // openNotional = -252.53
            // step 2: short 30 base (open a larger reverse position)
            // deltaAvailableQuote = 337.5
            // closeRatio = 30/20 = 1.5
            // closedPositionNotional = deltaAvailableQuote / closeRatio = 337.5 / 1.5 = 225
            // remainsPositionNotional = deltaAvailableQuote - closedPositionNotional = 337.5 - 225 = 112.5
            // realizedPnl = closedPositionNotional + oldOpenNotional = -252.53 + 225 = -27.53
            // openNotionalFraction = oldOpenNotionalFraction - deltaAvailableQuote + realizedPnl
            //                      = 252.53 - 337.5 + -27.53 = -112.5
            // openNotional = -openNotionalFraction = remainsPositionNotional = 112.5
            int256 closedPositionNotional = deltaAvailableQuote.mul(1 ether).div(closedRatio.toInt256());
            realizedPnl = oldOpenNotional.add(closedPositionNotional);
        }

        _addOpenNotionalFraction(params.trader, params.baseToken, realizedPnl.sub(deltaAvailableQuote));
        _realizePnl(params.trader, realizedPnl);
        response.openNotional = getOpenNotional(params.trader, params.baseToken);
        response.realizedPnl = realizedPnl;

        return response;
    }

    // caller must ensure there's enough quote available and debt
    function _realizePnl(address account, int256 deltaPnl) internal {
        if (deltaPnl == 0) {
            return;
        }

        // TODO refactor with settle()
        _accountMap[account].owedRealizedPnl = _accountMap[account].owedRealizedPnl.add(deltaPnl);

        TokenInfo storage quoteTokenInfo = _accountMap[account].tokenInfoMap[quoteToken];
        uint256 deltaPnlAbs = deltaPnl.abs();
        // has profit
        if (deltaPnl > 0) {
            quoteTokenInfo.available = quoteTokenInfo.available.sub(deltaPnlAbs);
            IMintableERC20(quoteToken).burn(deltaPnlAbs);
            return;
        }

        // deltaPnl < 0 (has loss)
        if (deltaPnlAbs > quoteTokenInfo.debt) {
            // increase quote.debt enough so that subtraction wil not underflow
            _mint(account, quoteToken, deltaPnlAbs.sub(quoteTokenInfo.debt), false);
        }
        quoteTokenInfo.debt = quoteTokenInfo.debt.sub(deltaPnlAbs);
    }

    // check here for custom fee design,
    // https://www.notion.so/perp/Customise-fee-tier-on-B2QFee-1b7244e1db63416c8651e8fa04128cdb
    // y = clearingHouseFeeRatio, x = uniswapFeeRatio
    function _swap(InternalSwapParams memory params) internal returns (SwapResponse memory) {
        Funding.Growth memory updatedGlobalFundingGrowth =
            _settleFundingAndUpdateFundingGrowth(params.trader, params.baseToken);

        Exchange.SwapResponse memory response =
            Exchange(exchange).swap(
                Exchange.SwapParams({
                    trader: params.trader,
                    baseToken: params.baseToken,
                    isBaseToQuote: params.isBaseToQuote,
                    isExactInput: params.isExactInput,
                    amount: params.amount,
                    sqrtPriceLimitX96: params.sqrtPriceLimitX96,
                    updatedGlobalFundingGrowth: updatedGlobalFundingGrowth,
                    mintForTrader: params.mintForTrader
                })
            );

        {
            // update internal states
            // examples:
            // https://www.figma.com/file/xuue5qGH4RalX7uAbbzgP3/swap-accounting-and-events?node-id=0%3A1
            TokenInfo storage baseTokenInfo = _accountMap[params.trader].tokenInfoMap[params.baseToken];
            TokenInfo storage quoteTokenInfo = _accountMap[params.trader].tokenInfoMap[quoteToken];

            baseTokenInfo.available = baseTokenInfo
                .available
                .toInt256()
                .add(response.exchangedPositionSize)
                .toUint256();
            quoteTokenInfo.available = quoteTokenInfo
                .available
                .toInt256()
                .add(response.exchangedPositionNotional)
                .toUint256()
                .sub(response.fee);

            _accountMap[insuranceFund].owedRealizedPnl = _accountMap[insuranceFund].owedRealizedPnl.add(
                response.insuranceFundFee.toInt256()
            );
        }

        {
            // update timestamp of the first tx in this market
            if (_firstTradedTimestampMap[params.baseToken] == 0) {
                _firstTradedTimestampMap[params.baseToken] = _blockTimestamp();
            }
        }

        return
            SwapResponse(
                response.exchangedPositionSize.abs(), // deltaAvailableBase
                response.exchangedPositionNotional.sub(response.fee.toInt256()).abs(), // deltaAvailableQuote
                response.exchangedPositionSize, // exchangedPositionSize
                response.exchangedPositionNotional, // exchangedPositionNotional
                response.fee, // fee
                0, // openNotional
                0 // realizedPnl
            );
    }

    function _removeLiquidity(InternalRemoveLiquidityParams memory params)
        private
        returns (RemoveLiquidityResponse memory)
    {
        _settleFundingAndUpdateFundingGrowth(params.maker, params.baseToken);
        Exchange.RemoveLiquidityResponse memory response;
        {
            uint256 baseBalanceBefore = IERC20Metadata(params.baseToken).balanceOf(address(this));
            uint256 quoteBalanceBefore = IERC20Metadata(quoteToken).balanceOf(address(this));

            response = Exchange(exchange).removeLiquidity(
                Exchange.RemoveLiquidityParams({
                    maker: params.maker,
                    baseToken: params.baseToken,
                    lowerTick: params.lowerTick,
                    upperTick: params.upperTick,
                    liquidity: params.liquidity
                })
            );

            // burn base/quote fee
            // base/quote fee of all makers in the range of lowerTick and upperTick should be
            // balanceAfter - balanceBefore - response.base / response.quote
            IMintableERC20(params.baseToken).burn(
                IERC20Metadata(params.baseToken).balanceOf(address(this)).sub(baseBalanceBefore).sub(response.base)
            );
            IMintableERC20(quoteToken).burn(
                IERC20Metadata(quoteToken).balanceOf(address(this)).sub(quoteBalanceBefore).sub(response.quote)
            );
        }
        {
            uint256 removedQuoteAmount = response.quote.add(response.fee);
            TokenInfo storage baseTokenInfo = _accountMap[params.maker].tokenInfoMap[params.baseToken];
            TokenInfo storage quoteTokenInfo = _accountMap[params.maker].tokenInfoMap[quoteToken];
            baseTokenInfo.available = baseTokenInfo.available.add(response.base);
            quoteTokenInfo.available = quoteTokenInfo.available.add(removedQuoteAmount);
            _addOpenNotionalFraction(params.maker, params.baseToken, -(removedQuoteAmount.toInt256()));
        }

        emit LiquidityChanged(
            params.maker,
            params.baseToken,
            quoteToken,
            params.lowerTick,
            params.upperTick,
            -response.base.toInt256(),
            -response.quote.toInt256(),
            -params.liquidity.toInt128(),
            response.fee
        );

        return RemoveLiquidityResponse({ quote: response.quote, base: response.base, fee: response.fee });
    }

    function _openPosition(InternalOpenPositionParams memory params) internal returns (SwapResponse memory) {
        SwapResponse memory swapResponse =
            _swapAndCalculateOpenNotional(
                InternalSwapParams({
                    trader: params.trader,
                    baseToken: params.baseToken,
                    isBaseToQuote: params.isBaseToQuote,
                    isExactInput: params.isExactInput,
                    amount: params.amount,
                    sqrtPriceLimitX96: params.sqrtPriceLimitX96,
                    mintForTrader: true
                })
            );

        _burnMax(params.trader, params.baseToken);
        _burnMax(params.trader, quoteToken);
        _deregisterBaseToken(params.trader, params.baseToken);

        // if this is the last position being closed, settle the remaining quote
        // must after burnMax(quote)
        if (_accountMap[params.trader].tokens.length == 0) {
            TokenInfo memory quoteTokenInfo = getTokenInfo(params.trader, quoteToken);
            _realizePnl(params.trader, quoteTokenInfo.available.toInt256().sub(quoteTokenInfo.debt.toInt256()));
        }

        if (!params.skipMarginRequirementCheck) {
            // it's not closing the position, check margin ratio
            _requireEnoughFreeCollateral(params.trader);
        }

        emit PositionChanged(
            params.trader,
            params.baseToken,
            swapResponse.exchangedPositionSize,
            swapResponse.exchangedPositionNotional,
            swapResponse.fee,
            swapResponse.openNotional,
            swapResponse.realizedPnl
        );

        return swapResponse;
    }

    function _closePosition(
        address trader,
        address baseToken,
        uint160 sqrtPriceLimitX96
    ) internal returns (SwapResponse memory) {
        int256 positionSize = getPositionSize(trader, baseToken);

        // CH_PSZ: position size is zero
        require(positionSize != 0, "CH_PSZ");

        // must before price impact check
        Exchange(exchange).saveTickBeforeFirstSwapThisBlock(baseToken);

        // if trader is on long side, baseToQuote: true, exactInput: true
        // if trader is on short side, baseToQuote: false (quoteToBase), exactInput: false (exactOutput)
        bool isLong = positionSize > 0 ? true : false;

        Exchange.PriceLimitParams memory params =
            Exchange.PriceLimitParams({
                baseToken: baseToken,
                isBaseToQuote: isLong,
                isExactInput: isLong,
                amount: positionSize.abs(),
                sqrtPriceLimitX96: sqrtPriceLimitX96
            });

        // simulate the tx to see if it isOverPriceLimit; if true, partially close the position
        if (partialCloseRatio > 0 && Exchange(exchange).isOverPriceLimit(params)) {
            params.amount = params.amount.mul(partialCloseRatio).divideBy10_18();
        }

        return
            _openPosition(
                InternalOpenPositionParams({
                    trader: trader,
                    baseToken: params.baseToken,
                    isBaseToQuote: params.isBaseToQuote,
                    isExactInput: params.isExactInput,
                    amount: params.amount,
                    sqrtPriceLimitX96: sqrtPriceLimitX96,
                    skipMarginRequirementCheck: true
                })
            );
    }

    function _addOpenNotionalFraction(
        address account,
        address baseToken,
        int256 delta
    ) internal {
        bytes32 accountBaseTokenId = _getAccountBaseTokenKey(account, baseToken);
        _openNotionalFractionMap[accountBaseTokenId] = _openNotionalFractionMap[accountBaseTokenId].add(delta);
    }

    function _settleFundingAndUpdateFundingGrowth(address trader, address baseToken)
        private
        returns (Funding.Growth memory updatedGlobalFundingGrowth)
    {
        updatedGlobalFundingGrowth = _getUpdatedGlobalFundingGrowth(baseToken);
        int256 fundingPayment =
            _getPendingFundingPaymentAndUpdateLastFundingGrowth(trader, baseToken, updatedGlobalFundingGrowth);

        if (fundingPayment != 0) {
            _accountMap[trader].owedRealizedPnl = _accountMap[trader].owedRealizedPnl.sub(fundingPayment);
            emit FundingSettled(trader, baseToken, fundingPayment);
        }

        // only update in the first tx of a block
        if (_lastSettledTimestampMap[baseToken] != _blockTimestamp()) {
            Funding.Growth storage outdatedGlobalFundingGrowth = _globalFundingGrowthX96Map[baseToken];
            (
                _lastSettledTimestampMap[baseToken],
                outdatedGlobalFundingGrowth.twPremiumX96,
                outdatedGlobalFundingGrowth.twPremiumDivBySqrtPriceX96
            ) = (
                _blockTimestamp(),
                updatedGlobalFundingGrowth.twPremiumX96,
                updatedGlobalFundingGrowth.twPremiumDivBySqrtPriceX96
            );

            emit GlobalFundingGrowthUpdated(
                baseToken,
                updatedGlobalFundingGrowth.twPremiumX96,
                updatedGlobalFundingGrowth.twPremiumDivBySqrtPriceX96
            );
        }
    }

    function _getPendingFundingPaymentAndUpdateLastFundingGrowth(
        address trader,
        address baseToken,
        Funding.Growth memory updatedGlobalFundingGrowth
    ) internal returns (int256 fundingPayment) {
        _requireHasBaseToken(baseToken);

        int256 liquidityCoefficientInFundingPayment =
            Exchange(exchange).getPendingFundingPaymentAndUpdateLastFundingGrowth(
                trader,
                baseToken,
                updatedGlobalFundingGrowth
            );

        Account storage account = _accountMap[trader];
        int256 availableAndDebtCoefficientInFundingPayment =
            _getAvailableAndDebtCoefficientInFundingPayment(
                account.tokenInfoMap[baseToken],
                updatedGlobalFundingGrowth.twPremiumX96,
                account.lastTwPremiumGrowthGlobalX96Map[baseToken]
            );

        fundingPayment = liquidityCoefficientInFundingPayment.add(availableAndDebtCoefficientInFundingPayment).div(
            1 days
        );

        // update fundingGrowth of funding payment coefficient from available and debt
        account.lastTwPremiumGrowthGlobalX96Map[baseToken] = updatedGlobalFundingGrowth.twPremiumX96;
    }

    //
    // INTERNAL VIEW FUNCTIONS
    //

    // -------------------------------
    // --- funding related getters ---

    function _getPendingFundingPayment(
        address trader,
        address baseToken,
        Funding.Growth memory updatedGlobalFundingGrowth
    ) internal view returns (int256 fundingPayment) {
        _requireHasBaseToken(baseToken);
        Account storage account = _accountMap[trader];
        bytes32[] memory orderIds = Exchange(exchange).getOpenOrderIds(trader, baseToken);

        int256 liquidityCoefficientInFundingPayment;
        // funding of liquidity

        // TODO merge into 1 exchange funciton
        for (uint256 i = 0; i < orderIds.length; i++) {
            Exchange.OpenOrder memory order = Exchange(exchange).getOpenOrderById(orderIds[i]);
            Tick.FundingGrowthRangeInfo memory fundingGrowthRangeInfo =
                Exchange(exchange).getTickFundingGrowthRangeInfo(
                    baseToken,
                    order.lowerTick,
                    order.upperTick,
                    updatedGlobalFundingGrowth.twPremiumX96,
                    updatedGlobalFundingGrowth.twPremiumDivBySqrtPriceX96
                );

            liquidityCoefficientInFundingPayment = liquidityCoefficientInFundingPayment.add(
                _getLiquidityCoefficientInFundingPayment(order, fundingGrowthRangeInfo)
            );
        }

        int256 availableAndDebtCoefficientInFundingPayment =
            _getAvailableAndDebtCoefficientInFundingPayment(
                account.tokenInfoMap[baseToken],
                updatedGlobalFundingGrowth.twPremiumX96,
                account.lastTwPremiumGrowthGlobalX96Map[baseToken]
            );

        fundingPayment = fundingPayment
            .add(liquidityCoefficientInFundingPayment)
            .add(availableAndDebtCoefficientInFundingPayment)
            .div(1 days);
    }

    function _getAllPendingFundingPayment(address trader) internal view returns (int256 fundingPayment) {
        for (uint256 i = 0; i < _accountMap[trader].tokens.length; i++) {
            address baseToken = _accountMap[trader].tokens[i];
            if (_isPoolExistent(baseToken)) {
                fundingPayment = fundingPayment.add(getPendingFundingPayment(trader, baseToken));
            }
        }
    }

    function _getUpdatedGlobalFundingGrowth(address baseToken)
        private
        view
        returns (Funding.Growth memory updatedGlobalFundingGrowth)
    {
        Funding.Growth storage outdatedGlobalFundingGrowth = _globalFundingGrowthX96Map[baseToken];

        uint256 lastSettledTimestamp = _lastSettledTimestampMap[baseToken];
        if (lastSettledTimestamp != _blockTimestamp() && lastSettledTimestamp != 0) {
            int256 twPremiumDeltaX96 =
                _getMarkTwapX96(baseToken).toInt256().sub(_getIndexPrice(baseToken).formatX10_18ToX96().toInt256()).mul(
                    _blockTimestamp().sub(lastSettledTimestamp).toInt256()
                );

            updatedGlobalFundingGrowth.twPremiumX96 = outdatedGlobalFundingGrowth.twPremiumX96.add(twPremiumDeltaX96);

            // overflow inspection:
            // assuming premium = 1 billion (1e9), time diff = 1 year (3600 * 24 * 365)
            // log(1e9 * 2^96 * (3600 * 24 * 365) * 2^96) / log(2) = 246.8078491997 < 255
            updatedGlobalFundingGrowth.twPremiumDivBySqrtPriceX96 = outdatedGlobalFundingGrowth
                .twPremiumDivBySqrtPriceX96
                .add(
                (twPremiumDeltaX96.mul(PerpFixedPoint96.IQ96)).div(
                    uint256(Exchange(exchange).getSqrtMarkPriceX96(baseToken)).toInt256()
                )
            );
        } else {
            // if this is the latest updated block, values in _globalFundingGrowthX96Map are up-to-date already
            updatedGlobalFundingGrowth = outdatedGlobalFundingGrowth;
        }
    }

    function _getLiquidityCoefficientInFundingPayment(
        Exchange.OpenOrder memory order,
        Tick.FundingGrowthRangeInfo memory fundingGrowthRangeInfo
    ) internal view returns (int256 liquidityCoefficientInFundingPayment) {
        uint160 sqrtPriceX96AtUpperTick = TickMath.getSqrtRatioAtTick(order.upperTick);

        // base amount below the range
        uint256 baseAmountBelow =
            Exchange(exchange).getAmount0ForLiquidity(
                TickMath.getSqrtRatioAtTick(order.lowerTick),
                sqrtPriceX96AtUpperTick,
                order.liquidity
            );
        int256 fundingBelowX96 =
            baseAmountBelow.toInt256().mul(
                fundingGrowthRangeInfo.twPremiumGrowthBelowX96.sub(order.lastTwPremiumGrowthBelowX96)
            );

        // funding inside the range =
        // liquidity * (ΔtwPremiumDivBySqrtPriceGrowthInsideX96 - ΔtwPremiumGrowthInsideX96 / sqrtPriceAtUpperTick)
        int256 fundingInsideX96 =
            uint256(order.liquidity).toInt256().mul(
                // ΔtwPremiumDivBySqrtPriceGrowthInsideX96
                fundingGrowthRangeInfo
                    .twPremiumDivBySqrtPriceGrowthInsideX96
                    .sub(order.lastTwPremiumDivBySqrtPriceGrowthInsideX96)
                    .sub(
                    // ΔtwPremiumGrowthInsideX96
                    (
                        fundingGrowthRangeInfo.twPremiumGrowthInsideX96.sub(order.lastTwPremiumGrowthInsideX96).mul(
                            PerpFixedPoint96.IQ96
                        )
                    )
                        .div(sqrtPriceX96AtUpperTick)
                )
            );

        return fundingBelowX96.add(fundingInsideX96).div(PerpFixedPoint96.IQ96);
    }

    function _getAvailableAndDebtCoefficientInFundingPayment(
        TokenInfo memory tokenInfo,
        int256 twPremiumGrowthGlobalX96,
        int256 lastTwPremiumGrowthGlobalX96
    ) internal pure returns (int256 availableAndDebtCoefficientInFundingPayment) {
        return
            tokenInfo
                .available
                .toInt256()
                .sub(tokenInfo.debt.toInt256())
                .mul(twPremiumGrowthGlobalX96.sub(lastTwPremiumGrowthGlobalX96))
                .div(PerpFixedPoint96.IQ96);
    }

    function _getMarkTwapX96(address token) internal view returns (uint256) {
        uint32 twapIntervalArg = twapInterval;

        // shorten twapInterval if there is no prior observation
        if (_firstTradedTimestampMap[token] == 0) {
            twapIntervalArg = 0;
        } else if (twapIntervalArg > _blockTimestamp().sub(_firstTradedTimestampMap[token])) {
            // overflow inspection:
            // 2 ^ 32 = 4,294,967,296 > 100 years = 60 * 60 * 24 * 365 * 100 = 3,153,600,000
            twapIntervalArg = uint32(_blockTimestamp().sub(_firstTradedTimestampMap[token]));
        }

        return Exchange(exchange).getSqrtMarkTwapX96(token, twapIntervalArg);
    }

    // --- funding related getters ---
    // -------------------------------

    function _getIndexPrice(address token) internal view returns (uint256) {
        return IIndexPrice(token).getIndexPrice(twapInterval);
    }

    // return decimals 18
    function _getTotalInitialMarginRequirement(address trader) internal view returns (uint256) {
        // right now we have only one quote token USDC, which is equivalent to our internal accounting unit.
        uint256 quoteDebtValue = _accountMap[trader].tokenInfoMap[quoteToken].debt;
        uint256 totalPositionValue = _getTotalAbsPositionValue(trader);
        uint256 totalBaseDebtValue = _getTotalBaseDebtValue(trader);
        return Math.max(totalPositionValue, totalBaseDebtValue.add(quoteDebtValue)).mul(imRatio).divideBy10_18();
    }

    function _getTotalMinimumMarginRequirement(address trader) internal view returns (uint256) {
        return _getTotalAbsPositionValue(trader).mul(mmRatio).divideBy10_18();
    }

    function _getDebtValue(address token, uint256 amount) internal view returns (uint256) {
        return amount.mul(_getIndexPrice(token)).divideBy10_18();
    }

    // return in settlement token decimals
    function _getTotalCollateralValue(address trader) internal view returns (int256) {
        int256 owedRealizedPnl = _accountMap[trader].owedRealizedPnl;
        return
            IVault(vault).balanceOf(trader).addS(
                owedRealizedPnl.sub(_getAllPendingFundingPayment(trader)),
                _settlementTokenDecimals
            );
    }

    // TODO refactor with _getTotalBaseDebtValue and getTotalUnrealizedPnl
    function _getTotalAbsPositionValue(address trader) internal view returns (uint256) {
        address[] memory tokens = _accountMap[trader].tokens;
        uint256 totalPositionValue;
        uint256 tokenLen = tokens.length;
        for (uint256 i = 0; i < tokenLen; i++) {
            address baseToken = tokens[i];
            if (_isPoolExistent(baseToken)) {
                // will not use negative value in this case
                uint256 positionValue = getPositionValue(trader, baseToken, 0).abs();
                totalPositionValue = totalPositionValue.add(positionValue);
            }
        }
        return totalPositionValue;
    }

    function _getTotalBaseDebtValue(address trader) internal view returns (uint256) {
        Account storage account = _accountMap[trader];
        uint256 totalBaseDebtValue;
        uint256 tokenLen = account.tokens.length;
        for (uint256 i = 0; i < tokenLen; i++) {
            address baseToken = account.tokens[i];
            if (_isPoolExistent(baseToken)) {
                uint256 baseDebtValue = _getDebtValue(baseToken, account.tokenInfoMap[baseToken].debt);
                totalBaseDebtValue = totalBaseDebtValue.add(baseDebtValue);
            }
        }
        return totalBaseDebtValue;
    }

    function _getPositionSize(
        address trader,
        address baseToken,
        uint160 sqrtMarkPriceX96
    ) internal view returns (int256) {
        TokenInfo memory baseTokenInfo = _accountMap[trader].tokenInfoMap[baseToken];
        uint256 vBaseAmount =
            baseTokenInfo.available.add(
                Exchange(exchange).getTotalTokenAmountInPool(
                    trader,
                    baseToken,
                    sqrtMarkPriceX96,
                    true // get base token amount
                )
            );

        // NOTE: when a token goes into UniswapV3 pool (addLiquidity or swap), there would be 1 wei rounding error
        // for instance, maker adds liquidity with 2 base (2000000000000000000),
        // the actual base amount in pool would be 1999999999999999999
        int256 positionSize = vBaseAmount.toInt256().sub(baseTokenInfo.debt.toInt256());
        return positionSize.abs() < _DUST ? 0 : positionSize;
    }

    function _isPoolExistent(address baseToken) internal view returns (bool) {
        return Exchange(exchange).getPool(baseToken) != address(0);
    }

    function _isIncreasePosition(
        address trader,
        address baseToken,
        bool isBaseToQuote
    ) internal view returns (bool) {
        // increase position == old/new position are in the same direction
        int256 positionSize = getPositionSize(trader, baseToken);
        bool isOldPositionShort = positionSize < 0 ? true : false;
        return (positionSize == 0 || isOldPositionShort == isBaseToQuote);
    }

    function _getAccountBaseTokenKey(address account, address baseToken) internal pure returns (bytes32) {
        return keccak256(abi.encodePacked(account, baseToken));
    }

    function _msgSender() internal view override(BaseRelayRecipient, Context) returns (address payable) {
        return super._msgSender();
    }

    function _msgData() internal view override(BaseRelayRecipient, Context) returns (bytes memory) {
        return super._msgData();
    }

    function _requireHasBaseToken(address baseToken) internal view {
        // CH_BTNE: base token not exists
        require(_isPoolExistent(baseToken), "CH_BTNE");
    }

    function _requireEnoughFreeCollateral(address trader) internal view {
        // CH_NEAV: not enough account value
        require(getFreeCollateralWithBalance(trader, IVault(vault).balanceOf(trader)) >= 0, "CH_NEAV");
    }
}<|MERGE_RESOLUTION|>--- conflicted
+++ resolved
@@ -106,11 +106,8 @@
     event TwapIntervalChanged(uint256 twapInterval);
     event LiquidationPenaltyRatioChanged(uint256 liquidationPenaltyRatio);
     event PartialCloseRatioChanged(uint256 partialCloseRatio);
-<<<<<<< HEAD
     event ReferredPositionChanged(bytes32 indexed referralCode);
-=======
     event ExchangeUpdated(address exchange);
->>>>>>> cc63cfdc
 
     //
     // Struct
