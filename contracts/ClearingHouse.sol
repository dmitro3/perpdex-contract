// SPDX-License-Identifier: GPL-2.0-or-later
pragma solidity 0.7.6;
pragma abicoder v2;

import { Ownable } from "@openzeppelin/contracts/access/Ownable.sol";
import { Math } from "@openzeppelin/contracts/math/Math.sol";
import { SafeMath } from "@openzeppelin/contracts/math/SafeMath.sol";
import { SignedSafeMath } from "@openzeppelin/contracts/math/SignedSafeMath.sol";
import { ReentrancyGuard } from "@openzeppelin/contracts/utils/ReentrancyGuard.sol";
import { PerpSafeCast } from "./lib/PerpSafeCast.sol";
import { IUniswapV3Pool } from "@uniswap/v3-core/contracts/interfaces/IUniswapV3Pool.sol";
import { TransferHelper } from "@uniswap/lib/contracts/libraries/TransferHelper.sol";
import { IUniswapV3MintCallback } from "@uniswap/v3-core/contracts/interfaces/callback/IUniswapV3MintCallback.sol";
import { IUniswapV3SwapCallback } from "@uniswap/v3-core/contracts/interfaces/callback/IUniswapV3SwapCallback.sol";
import { FullMath } from "@uniswap/v3-core/contracts/libraries/FullMath.sol";
import { FixedPoint128 } from "@uniswap/v3-core/contracts/libraries/FixedPoint128.sol";
import { FixedPoint96 } from "@uniswap/v3-core/contracts/libraries/FixedPoint96.sol";
import { SwapMath } from "@uniswap/v3-core/contracts/libraries/SwapMath.sol";
import { TickMath } from "@uniswap/v3-core/contracts/libraries/TickMath.sol";
import { LiquidityMath } from "@uniswap/v3-core/contracts/libraries/LiquidityMath.sol";
import { UniswapV3Broker } from "./lib/UniswapV3Broker.sol";
import { PerpMath } from "./lib/PerpMath.sol";
import { FeeMath } from "./lib/FeeMath.sol";
import { IMintableERC20 } from "./interface/IMintableERC20.sol";
import { IERC20Metadata } from "./interface/IERC20Metadata.sol";
import { ISettlement } from "./interface/ISettlement.sol";
import { IIndexPrice } from "./interface/IIndexPrice.sol";
import { Validation } from "./base/Validation.sol";
import { Tick } from "./lib/Tick.sol";
import { SettlementTokenMath } from "./lib/SettlementTokenMath.sol";
import { IVault } from "./interface/IVault.sol";
import { ArbBlockContext } from "./arbitrum/ArbBlockContext.sol";
import { Exchange } from "./Exchange.sol";

contract ClearingHouse is
    IUniswapV3MintCallback,
    IUniswapV3SwapCallback,
    ISettlement,
    ReentrancyGuard,
    Validation,
    Ownable
{
    using SafeMath for uint256;
    using SafeMath for uint160;
    using PerpSafeCast for uint256;
    using PerpSafeCast for uint128;
    using SignedSafeMath for int256;
    using PerpSafeCast for int256;
    using PerpMath for uint256;
    using PerpMath for int256;
    using PerpMath for uint160;
    using Tick for mapping(int24 => Tick.GrowthInfo);
    using SettlementTokenMath for uint256;
    using SettlementTokenMath for int256;

    //
    // events
    //
    event PoolAdded(address indexed baseToken, uint24 indexed feeRatio, address indexed pool);
    event Minted(address indexed trader, address indexed token, uint256 amount);
    event Burned(address indexed trader, address indexed token, uint256 amount);
    event LiquidityChanged(
        address indexed maker,
        address indexed baseToken,
        address indexed quoteToken,
        int24 lowerTick,
        int24 upperTick,
        // amount of base token added to the liquidity (excl. fee) (+: add liquidity, -: remove liquidity)
        int256 base,
        // amount of quote token added to the liquidity (excl. fee) (+: add liquidity, -: remove liquidity)
        int256 quote,
        int128 liquidity, // amount of liquidity unit added (+: add liquidity, -: remove liquidity)
        uint256 quoteFee // amount of quote token the maker received as fee
    );
    event FundingSettled(
        address indexed trader,
        address indexed baseToken,
        int256 amount // +: trader pays, -: trader receives
    );
    event GlobalFundingGrowthUpdated(
        address indexed baseToken,
        int256 twPremiumGrowthX192,
        int256 twPremiumDivBySqrtPriceX96
    );
    event Swapped(
        address indexed trader,
        address indexed baseToken,
        int256 exchangedPositionSize,
        int256 exchangedPositionNotional,
        uint256 fee
    );

    event LiquidationPenaltyRatioChanged(uint256 liquidationPenaltyRatio);
    event PartialCloseRatioChanged(uint256 partialCloseRatio);

    event PositionLiquidated(
        address indexed trader,
        address indexed baseToken,
        uint256 positionNotional,
        uint256 positionSize,
        uint256 liquidationFee,
        address liquidator
    );

    //
    // Struct
    //

    struct Account {
        // realized pnl but haven't settle to collateral, vToken decimals
        int256 owedRealizedPnl;
        address[] tokens; // all tokens (base only) this account is in debt of
        // key: token address, e.g. vETH...
        mapping(address => TokenInfo) tokenInfoMap; // balance & debt info of each token
        // key: token address, e.g. vETH, vUSDC...
        mapping(address => bytes32[]) openOrderIdsMap; // open orders for maker
        // key: token address, value: the last twPremiumGrowthGlobalX96
        mapping(address => int256) lastTwPremiumGrowthGlobalX96Map;
    }

    struct TokenInfo {
        uint256 available; // amount available in CH
        uint256 debt;
    }

    /// @param feeGrowthInsideClearingHouseLastX128 there is only quote fee in ClearingHouse
    struct OpenOrder {
        uint128 liquidity;
        int24 lowerTick;
        int24 upperTick;
        uint256 feeGrowthInsideClearingHouseLastX128;
        int256 lastTwPremiumGrowthInsideX96;
        int256 lastTwPremiumGrowthBelowX96;
        int256 lastTwPremiumDivBySqrtPriceGrowthInsideX96;
    }

    struct FundingGrowth {
        // tw: time-weighted
        int256 twPremiumX96;
        int256 twPremiumDivBySqrtPriceX96;
    }

    struct AddLiquidityParams {
        address baseToken;
        uint256 base;
        uint256 quote;
        int24 lowerTick;
        int24 upperTick;
        uint256 minBase;
        uint256 minQuote;
        uint256 deadline;
    }

    /// @param liquidity collect fee when 0
    struct RemoveLiquidityParams {
        address baseToken;
        int24 lowerTick;
        int24 upperTick;
        uint128 liquidity;
        uint256 minBase;
        uint256 minQuote;
        uint256 deadline;
    }

    struct RemoveLiquidityFromOrderParams {
        address maker;
        address baseToken;
        address pool;
        int24 lowerTick;
        int24 upperTick;
        uint256 feeGrowthInsideQuoteX128;
        uint256 liquidity;
    }

    struct InternalRemoveLiquidityParams {
        address maker;
        address baseToken;
        int24 lowerTick;
        int24 upperTick;
        uint128 liquidity;
    }

    struct PriceLimitParams {
        address baseToken;
        bool isBaseToQuote;
        bool isExactInput;
        uint256 amount;
        uint160 sqrtPriceLimitX96;
    }

    struct SwapParams {
        address baseToken;
        bool isBaseToQuote;
        bool isExactInput;
        uint256 amount;
        uint160 sqrtPriceLimitX96; // price slippage protection
    }

    struct InternalSwapParams {
        address trader;
        address baseToken;
        bool isBaseToQuote;
        bool isExactInput;
        uint256 amount;
        uint160 sqrtPriceLimitX96; // price slippage protection
        bool mintForTrader;
    }

    struct ReplaySwapParams {
        SwapState state;
        address baseToken;
        bool isBaseToQuote;
        bool shouldUpdateState;
        uint160 sqrtPriceLimitX96;
        uint24 clearingHouseFeeRatio;
        uint24 uniswapFeeRatio;
        FundingGrowth globalFundingGrowth;
    }

    struct SwapResponse {
        uint256 deltaAvailableBase;
        uint256 deltaAvailableQuote;
        uint256 exchangedPositionSize;
        uint256 exchangedPositionNotional;
    }

    struct SwapStep {
        uint160 initialSqrtPriceX96;
        int24 nextTick;
        bool isNextTickInitialized;
        uint160 nextSqrtPriceX96;
        uint256 amountIn;
        uint256 amountOut;
        uint256 feeAmount;
    }

    struct SwapState {
        int24 tick;
        uint160 sqrtPriceX96;
        int256 amountSpecifiedRemaining;
        uint256 feeGrowthGlobalX128;
        uint128 liquidity;
    }

    struct OpenPositionParams {
        address baseToken;
        bool isBaseToQuote;
        bool isExactInput;
        uint256 amount;
        uint160 sqrtPriceLimitX96; // price slippage protection
    }

    struct InternalOpenPositionParams {
        address trader;
        address baseToken;
        bool isBaseToQuote;
        bool isExactInput;
        uint256 amount;
        uint160 sqrtPriceLimitX96; // price slippage protection
        bool skipMarginRequirementCheck;
    }

    struct SwapCallbackData {
        address trader;
        address baseToken;
        bool mintForTrader;
        uint256 fee;
    }

    struct TickStatus {
        int24 finalTickFromLastBlock;
        uint256 lastUpdatedBlock;
    }

    struct InternalSwapState {
        address pool;
        uint24 clearingHouseFeeRatio;
        uint24 uniswapFeeRatio;
        uint256 fee;
        uint256 insuranceFundFee;
    }

    // 10 wei
    uint256 private constant _DUST = 10;
    // int 2^96
    int256 private constant _IQ96 = 0x1000000000000000000000000;

    //
    // state variables
    //
    address public immutable quoteToken;
    address public immutable uniswapV3Factory;
    address public vault;
    address public insuranceFund;
    address public exchange;

    uint256 public imRatio = 0.1 ether; // initial-margin ratio, 10%
    uint256 public mmRatio = 0.0625 ether; // minimum-margin ratio, 6.25%

    uint8 private immutable _settlementTokenDecimals;

    uint32 public twapInterval = 15 minutes;

    // key: base token, value: pool
    mapping(address => address) private _poolMap;

    // key: trader
    mapping(address => Account) private _accountMap;

    // key: accountBaseTokenKey, which is a hash of account and baseToken
    // value: fraction of open notional that can unify the openNotional for both maker and taker
    mapping(bytes32 => int256) private _openNotionalFractionMap;

    // key: orderId, which is a hash of account, baseToken, lowerTick and upperTick
    mapping(bytes32 => OpenOrder) private _openOrderMap;

    // first key: base token, second key: tick index
    // value: the accumulator of **Tick.GrowthInfo** outside each tick of each pool
    mapping(address => mapping(int24 => Tick.GrowthInfo)) private _growthOutsideTickMap;

    // value: the global accumulator of **quote fee transformed from base fee** of each pool
    // key: base token, value: pool
    mapping(address => uint256) private _feeGrowthGlobalX128Map;

    // key: base token
    mapping(address => uint256) private _firstTradedTimestampMap;
    mapping(address => uint256) private _lastSettledTimestampMap;
    mapping(address => FundingGrowth) private _globalFundingGrowthX96Map;

    uint256 public liquidationPenaltyRatio = 0.025 ether; // initial penalty ratio, 2.5%
    uint256 public partialCloseRatio = 0.25 ether; // partial close ratio, 25%

    // uniswapFeeRatioMap cache only
    mapping(address => uint24) public uniswapFeeRatioMap;
    mapping(address => uint24) private _clearingHouseFeeRatioMap;
    mapping(address => uint24) private _insuranceFundFeeRatioMap;

    // key: base token. a threshold to limit the price impact per block when reducing or closing the position
    mapping(address => uint256) private _maxTickCrossedWithinBlockMap;

    // key: base token. tracking the final tick from last block
    // will be used for comparing if it exceeds maxTickCrossedWithinBlock
    mapping(address => TickStatus) private _tickStatusMap;

    uint8 public maxMarketsPerAccount;

    constructor(
        address vaultArg,
        address insuranceFundArg,
        address quoteTokenArg,
        address uniV3FactoryArg,
        uint8 maxOrdersPerMarketArg, // FIXME remove
        uint8 maxMarketsPerAccountArg
    ) {
        // vault is 0
        require(vaultArg != address(0), "CH_VI0");
        // InsuranceFund is 0
        require(insuranceFundArg != address(0), "CH_IFI0");

        // quoteToken is 0
        require(quoteTokenArg != address(0), "CH_QI0");
        // CH_QDN18: quoteToken decimals is not 18
        require(IERC20Metadata(quoteTokenArg).decimals() == 18, "CH_QDN18");

        // uniV3Factory is 0
        require(uniV3FactoryArg != address(0), "CH_U10");

        vault = vaultArg;
        insuranceFund = insuranceFundArg;
        quoteToken = quoteTokenArg;
        uniswapV3Factory = uniV3FactoryArg;
        maxMarketsPerAccount = maxMarketsPerAccountArg;

        _settlementTokenDecimals = IVault(vault).decimals();
    }

    //
    // MODIFIER
    //
    modifier checkRatio(uint256 ratio) {
        // CH_RL1: ratio overflow
        require(ratio <= 1 ether, "CH_RO");
        _;
    }

    //
    // EXTERNAL FUNCTIONS
    //
    function addPool(address baseToken, uint24 feeRatio) external onlyOwner {
        // CH_BDN18: baseToken decimals is not 18
        require(IERC20Metadata(baseToken).decimals() == 18, "CH_BDN18");
        // to ensure the base is always token0 and quote is always token1
        // CH_IB: invalid baseToken
        require(baseToken < quoteToken, "CH_IB");
        address pool = UniswapV3Broker.getPool(uniswapV3Factory, quoteToken, baseToken, feeRatio);
        // CH_NEP: non-existent pool in uniswapV3 factory
        require(pool != address(0), "CH_NEP");
        // CH_EP: existent pool in ClearingHouse
        require(pool != _poolMap[baseToken], "CH_EP");
        // CH_PNI: pool not (yet) initialized
        require(UniswapV3Broker.getSqrtMarkPriceX96(pool) != 0, "CH_PNI");

        _poolMap[baseToken] = pool;
        uniswapFeeRatioMap[pool] = UniswapV3Broker.getUniswapFeeRatio(pool);
        _clearingHouseFeeRatioMap[pool] = uniswapFeeRatioMap[pool];
        emit PoolAdded(baseToken, feeRatio, pool);
    }

    function setExchange(address exchangeArg) external onlyOwner {
        exchange = exchangeArg;
    }

    function setMaxTickCrossedWithinBlock(address baseToken, uint256 maxTickCrossedWithinBlock) external onlyOwner {
        _requireHasBaseToken(baseToken);
        _maxTickCrossedWithinBlockMap[baseToken] = maxTickCrossedWithinBlock;
    }

    function mint(address token, uint256 amount) external nonReentrant() {
        if (token != quoteToken) {
            _requireHasBaseToken(token);
            _registerBaseToken(_msgSender(), token);
        }
        // always check margin ratio
        _mint(_msgSender(), token, amount, true);
    }

    /**
     * @param amount the amount of debt to burn
     */
    function burn(address token, uint256 amount) external nonReentrant() {
        if (token != quoteToken) {
            _requireHasBaseToken(token);
        }
        _burn(_msgSender(), token, amount);
    }

    function swap(SwapParams memory params) external nonReentrant() returns (SwapResponse memory) {
        _requireHasBaseToken(params.baseToken);
        _registerBaseToken(_msgSender(), params.baseToken);

        return
            _swapAndCalculateOpenNotional(
                InternalSwapParams({
                    trader: _msgSender(),
                    baseToken: params.baseToken,
                    isBaseToQuote: params.isBaseToQuote,
                    isExactInput: params.isExactInput,
                    amount: params.amount,
                    sqrtPriceLimitX96: params.sqrtPriceLimitX96,
                    mintForTrader: false
                })
            );
    }

    function addLiquidity(AddLiquidityParams calldata params) external nonReentrant() checkDeadline(params.deadline) {
        _requireHasBaseToken(params.baseToken);

        address trader = _msgSender();
        // register token if it's the first time
        _registerBaseToken(trader, params.baseToken);

        FundingGrowth memory updatedGlobalFundingGrowth =
            _settleFundingAndUpdateFundingGrowth(trader, params.baseToken);

        // update internal states
        TokenInfo storage baseTokenInfo = _accountMap[trader].tokenInfoMap[params.baseToken];
        TokenInfo storage quoteTokenInfo = _accountMap[trader].tokenInfoMap[quoteToken];
        // CH_NEB: not enough available base amount
        require(baseTokenInfo.available >= params.base, "CH_NEB");
        // CH_NEB: not enough available quote amount
        require(quoteTokenInfo.available >= params.quote, "CH_NEQ");

        Exchange.AddLiquidityResponse memory response =
            Exchange(exchange).addLiquidity(
                Exchange.AddLiquidityParams({
                    trader: trader,
                    baseToken: params.baseToken,
                    quoteToken: quoteToken,
                    pool: _poolMap[params.baseToken],
                    base: params.base,
                    quote: params.quote,
                    lowerTick: params.lowerTick,
                    upperTick: params.upperTick,
                    minBase: params.minBase,
                    minQuote: params.minQuote,
                    updatedGlobalFundingGrowth: updatedGlobalFundingGrowth
                })
            );

        // update token info
        // TODO should burn base fee received instead of adding it to available amount
        baseTokenInfo.available = baseTokenInfo.available.sub(response.base);
        quoteTokenInfo.available = quoteTokenInfo.available.add(response.fee).sub(response.quote);
        _addOpenNotionalFraction(trader, params.baseToken, response.quote.toInt256());

        emit LiquidityChanged(
            trader,
            params.baseToken,
            quoteToken,
            params.lowerTick,
            params.upperTick,
            response.base.toInt256(),
            response.quote.toInt256(),
            response.liquidity.toInt128(),
            response.fee
        );
    }

    function removeLiquidity(RemoveLiquidityParams calldata params)
        external
        nonReentrant()
        checkDeadline(params.deadline)
        returns (
            uint256 base,
            uint256 quote,
            uint256 fee
        )
    {
        _requireHasBaseToken(params.baseToken);
        (base, quote, fee) = _removeLiquidity(
            InternalRemoveLiquidityParams({
                maker: _msgSender(),
                baseToken: params.baseToken,
                lowerTick: params.lowerTick,
                upperTick: params.upperTick,
                liquidity: params.liquidity
            })
        );

        // price slippage check
        require(base >= params.minBase && quote >= params.minQuote, "CH_PSC");
    }

    function closePosition(address baseToken, uint160 sqrtPriceLimitX96)
        external
        returns (uint256 deltaBase, uint256 deltaQuote)
    {
        _requireHasBaseToken(baseToken);
        SwapResponse memory response = _closePosition(_msgSender(), baseToken, sqrtPriceLimitX96);
        return (response.deltaAvailableBase, response.deltaAvailableQuote);
    }

    function openPosition(OpenPositionParams memory params) external returns (uint256 deltaBase, uint256 deltaQuote) {
        _requireHasBaseToken(params.baseToken);
        _registerBaseToken(_msgSender(), params.baseToken);

        // must before price impact check
        _saveTickBeforeFirstSwapThisBlock(params.baseToken);

        // !isIncreasePosition() == reduce or close position
        if (!_isIncreasePosition(_msgSender(), params.baseToken, params.isBaseToQuote)) {
            // CH_OPI: over price impact
            require(
                !_isOverPriceLimit(
                    PriceLimitParams({
                        baseToken: params.baseToken,
                        isBaseToQuote: params.isBaseToQuote,
                        isExactInput: params.isExactInput,
                        amount: params.amount,
                        sqrtPriceLimitX96: params.sqrtPriceLimitX96
                    })
                ),
                "CH_OPI"
            );
        }

        SwapResponse memory response =
            _openPosition(
                InternalOpenPositionParams({
                    trader: _msgSender(),
                    baseToken: params.baseToken,
                    isBaseToQuote: params.isBaseToQuote,
                    isExactInput: params.isExactInput,
                    amount: params.amount,
                    sqrtPriceLimitX96: params.sqrtPriceLimitX96,
                    skipMarginRequirementCheck: false
                })
            );

        return (response.deltaAvailableBase, response.deltaAvailableQuote);
    }

    // @inheritdoc IUniswapV3MintCallback
    function uniswapV3MintCallback(
        uint256 amount0Owed,
        uint256 amount1Owed,
        bytes calldata data // contains baseToken
    ) external override {
        address baseToken = abi.decode(data, (address));
        address pool = _poolMap[baseToken];
        // CH_FMV: failed mintCallback verification
        require(_msgSender() == exchange, "CH_FMV");

        if (amount0Owed > 0) {
            TransferHelper.safeTransfer(IUniswapV3Pool(pool).token0(), pool, amount0Owed);
        }
        if (amount1Owed > 0) {
            TransferHelper.safeTransfer(IUniswapV3Pool(pool).token1(), pool, amount1Owed);
        }
    }

    function setLiquidationPenaltyRatio(uint256 liquidationPenaltyRatioArg)
        external
        checkRatio(liquidationPenaltyRatioArg)
        onlyOwner
    {
        liquidationPenaltyRatio = liquidationPenaltyRatioArg;
        emit LiquidationPenaltyRatioChanged(liquidationPenaltyRatioArg);
    }

    function setTwapInterval(uint32 twapIntervalArg) external onlyOwner {
        twapInterval = twapIntervalArg;
        // TODO event declaration and emit here
    }

    function setPartialCloseRatio(uint256 partialCloseRatioArg) external checkRatio(partialCloseRatioArg) onlyOwner {
        partialCloseRatio = partialCloseRatioArg;
        emit PartialCloseRatioChanged(partialCloseRatioArg);
    }

    function setInsuranceFundFeeRatio(address baseToken, uint24 insuranceFundFeeRatioArg) external onlyOwner {
        _insuranceFundFeeRatioMap[baseToken] = insuranceFundFeeRatioArg;
    }

    function setFeeRatio(address baseToken, uint24 feeRatio) external onlyOwner {
        _clearingHouseFeeRatioMap[_poolMap[baseToken]] = feeRatio;
    }

    function setMaxMarketsPerAccount(uint8 maxMarketsPerAccountArg) external onlyOwner {
        maxMarketsPerAccount = maxMarketsPerAccountArg;
    }

    function liquidate(address trader, address baseToken) external nonReentrant() {
        _requireHasBaseToken(baseToken);
        // CH_EAV: enough account value
        require(
            getAccountValue(trader).lt(_getTotalMinimumMarginRequirement(trader).toInt256(), _settlementTokenDecimals),
            "CH_EAV"
        );

        address[] memory tokens = _accountMap[trader].tokens;
        for (uint256 i = 0; i < tokens.length; i++) {
            bytes32[] memory orderIds = _accountMap[trader].openOrderIdsMap[tokens[i]];
            // CH_NEO: not empty order
            require(orderIds.length == 0, "CH_NEO");
        }

        SwapResponse memory response = _closePosition(trader, baseToken, 0);

        // trader's pnl-- as liquidation penalty
        uint256 liquidationFee = response.exchangedPositionNotional.mul(liquidationPenaltyRatio).divideBy10_18();
        _accountMap[trader].owedRealizedPnl = _accountMap[trader].owedRealizedPnl.sub(liquidationFee.toInt256());

        // increase liquidator's pnl liquidation reward
        address liquidator = _msgSender();
        _accountMap[liquidator].owedRealizedPnl = _accountMap[liquidator].owedRealizedPnl.add(
            liquidationFee.toInt256()
        );

        emit PositionLiquidated(
            trader,
            baseToken,
            response.exchangedPositionNotional,
            response.deltaAvailableBase,
            liquidationFee,
            liquidator
        );
    }

    function uniswapV3SwapCallback(
        int256 amount0Delta,
        int256 amount1Delta,
        bytes calldata data
    ) external override {
        // swaps entirely within 0-liquidity regions are not supported -> 0 swap is forbidden
        // CH_F0S: forbidden 0 swap
        require(amount0Delta > 0 || amount1Delta > 0, "CH_F0S");

        SwapCallbackData memory callbackData = abi.decode(data, (SwapCallbackData));
        IUniswapV3Pool pool = IUniswapV3Pool(_poolMap[callbackData.baseToken]);
        // CH_FSV: failed swapCallback verification
        require(_msgSender() == address(pool), "CH_FSV");

        // amount0Delta & amount1Delta are guaranteed to be positive when being the amount to be paid
        (address token, uint256 amountToPay) =
            amount0Delta > 0 ? (pool.token0(), uint256(amount0Delta)) : (pool.token1(), uint256(amount1Delta));

        uint24 uniswapFeeRatio = uniswapFeeRatioMap[address(pool)];

        // we know the exact amount of a token needed for swap in the swap callback
        // we separate into two part
        // 1. extra minted tokens because the fee is charged by CH now
        // 2. tokens that a trader needs when openPosition
        //
        // check here for the design of custom fee ,
        // https://www.notion.so/perp/Customise-fee-tier-on-B2QFee-1b7244e1db63416c8651e8fa04128cdb
        // y = clearingHouseFeeRatio, x = uniswapFeeRatio

        // 1. fee charged by CH
        // because the amountToPay is scaled up,
        // we need to scale down the amount to get the exact user's input amount
        // the difference of these two values is minted for compensate the base/quote fee
        // here is an example for custom fee
        //  - clearing house fee: 2%, uniswap fee: 1%, use input with exact input: 1 quote
        //    our input to uniswap pool will be 1 * 0.98 / 0.99, and amountToPay is the same
        //    the `exactSwappedAmount` is (1 * 0.98 / 0.99) * 0.99 = 0.98
        //    the fee for uniswap pool is (1 * 0.98 / 0.99) * 0.01  <-- we need to mint
        uint256 exactSwappedAmount = FeeMath.calcScaledAmount(amountToPay, uniswapFeeRatio, false);
        // not use _mint() here since it will change trader's baseToken available/debt
        IMintableERC20(token).mint(address(this), amountToPay.sub(exactSwappedAmount));

        // 2. openPosition
        if (callbackData.mintForTrader) {
            uint256 availableBefore = getTokenInfo(callbackData.trader, token).available;
            // if quote to base, need to mint clearing house quote fee for trader
            uint256 amount =
                token == callbackData.baseToken ? exactSwappedAmount : exactSwappedAmount.add(callbackData.fee);
            if (availableBefore < amount) {
                _mint(callbackData.trader, token, amount.sub(availableBefore), false);
            }
        }

        // swap
        TransferHelper.safeTransfer(token, _msgSender(), amountToPay);
    }

    function _cancelExcessOrders(
        address maker,
        address baseToken,
        bytes32[] memory orderIds
    ) private {
        _requireHasBaseToken(baseToken);

        // CH_EAV: enough account value
        // shouldn't cancel open orders
        require(
            getAccountValue(maker).lt(_getTotalInitialMarginRequirement(maker).toInt256(), _settlementTokenDecimals),
            "CH_EAV"
        );

        for (uint256 i = 0; i < orderIds.length; i++) {
            bytes32 orderId = orderIds[i];
            OpenOrder memory openOrder = _openOrderMap[orderId];
            _removeLiquidity(
                InternalRemoveLiquidityParams(
                    maker,
                    baseToken,
                    openOrder.lowerTick,
                    openOrder.upperTick,
                    openOrder.liquidity
                )
            );

            // burn maker's debt to reduce maker's init margin requirement
            _burnMax(maker, baseToken);
        }

        // burn maker's quote to reduce maker's init margin requirement
        _burnMax(maker, quoteToken);
    }

    function cancelExcessOrders(
        address maker,
        address baseToken,
        bytes32[] calldata orderIds
    ) external nonReentrant() {
        _cancelExcessOrders(maker, baseToken, orderIds);
    }

    function cancelAllExcessOrders(address maker, address baseToken) external nonReentrant() {
        bytes32[] memory orderIds = _accountMap[maker].openOrderIdsMap[baseToken];
        _cancelExcessOrders(maker, baseToken, orderIds);
    }

    function settle(address account) external override returns (int256) {
        // only vault
        require(_msgSender() == vault, "CH_OV");

        Account storage accountStorage = _accountMap[account];
        int256 pnl = accountStorage.owedRealizedPnl;
        accountStorage.owedRealizedPnl = 0;

        // TODO should check quote in pool as well
        if (accountStorage.tokens.length > 0) {
            return pnl;
        }

        // settle quote if all position are closed
        TokenInfo storage quoteInfo = _accountMap[account].tokenInfoMap[quoteToken];
        if (quoteInfo.available >= quoteInfo.debt) {
            // profit
            uint256 profit = quoteInfo.available.sub(quoteInfo.debt);
            quoteInfo.available = quoteInfo.available.sub(profit);
            pnl = pnl.add(profit.toInt256());

            // burn profit in quote and add to collateral
            IMintableERC20(quoteToken).burn(profit);
        } else {
            // loss
            uint256 loss = quoteInfo.debt.sub(quoteInfo.available);
            quoteInfo.debt = quoteInfo.debt.sub(loss);
            pnl = pnl.sub(loss.toInt256());
        }
        return pnl;
    }

    //
    // EXTERNAL VIEW FUNCTIONS
    //
    function getPool(address baseToken) external view returns (address) {
        return _poolMap[baseToken];
    }

    function getFeeRatio(address baseToken) external view returns (uint24) {
        return _clearingHouseFeeRatioMap[baseToken];
    }

    function getMaxTickCrossedWithinBlock(address baseToken) external view returns (uint256) {
        return _maxTickCrossedWithinBlockMap[baseToken];
    }

    // return in settlement token decimals
    function getAccountValue(address account) public view returns (int256) {
        return _getTotalCollateralValue(account).addS(getTotalUnrealizedPnl(account), _settlementTokenDecimals);
    }

    // (totalBaseDebtValue + totalQuoteDebtValue) * imRatio
    function getTotalOpenOrderMarginRequirement(address trader) external view returns (uint256) {
        // right now we have only one quote token USDC, which is equivalent to our internal accounting unit.
        uint256 quoteDebtValue = _accountMap[trader].tokenInfoMap[quoteToken].debt;
        return _getTotalBaseDebtValue(trader).add(quoteDebtValue).mul(imRatio).divideBy10_18();
    }

    // NOTE: the negative value will only be used when calculating pnl
    function getPositionValue(
        address trader,
        address token,
        uint256 twapIntervalArg
    ) public view returns (int256 positionValue) {
        int256 positionSize = _getPositionSize(trader, token, UniswapV3Broker.getSqrtMarkPriceX96(_poolMap[token]));
        if (positionSize == 0) return 0;

        uint256 indexTwap = IIndexPrice(token).getIndexPrice(twapIntervalArg);

        // both positionSize & indexTwap are in 10^18 already
        return positionSize.mul(indexTwap.toInt256()).divideBy10_18();
    }

    function getTokenInfo(address trader, address token) public view returns (TokenInfo memory) {
        return _accountMap[trader].tokenInfoMap[token];
    }

    function getOpenNotional(address trader, address baseToken) public view returns (int256) {
        // quote.pool[baseToken] + quote.owedFee[baseToken] - openNotionalFraction[baseToken]
        uint160 sqrtMarkPrice = UniswapV3Broker.getSqrtMarkPriceX96(_poolMap[baseToken]);
        int256 quoteInPool = _getTotalTokenAmountInPool(trader, baseToken, sqrtMarkPrice, false).toInt256();
        int256 openNotionalFraction = _openNotionalFractionMap[_getAccountBaseTokenKey(trader, baseToken)];
        return quoteInPool.sub(openNotionalFraction);
    }

    function getOwedRealizedPnl(address trader) external view returns (int256) {
        return _accountMap[trader].owedRealizedPnl;
    }

    function getOpenOrder(
        address trader,
        address baseToken,
        int24 lowerTick,
        int24 upperTick
    ) external view returns (OpenOrder memory) {
        return _openOrderMap[_getOrderId(trader, baseToken, lowerTick, upperTick)];
    }

    function getOpenOrderIds(address trader, address baseToken) external view returns (bytes32[] memory) {
        return _accountMap[trader].openOrderIdsMap[baseToken];
    }

    function getTotalTokenAmountInPool(address trader, address baseToken)
        public
        view
        returns (uint256 base, uint256 quote)
    {
        uint160 sqrtMarkPriceX96 = UniswapV3Broker.getSqrtMarkPriceX96(_poolMap[baseToken]);
        base = _getTotalTokenAmountInPool(trader, baseToken, sqrtMarkPriceX96, true);
        quote = _getTotalTokenAmountInPool(trader, baseToken, sqrtMarkPriceX96, false);
    }

    function getPositionSize(address trader, address baseToken) public view returns (int256) {
        return _getPositionSize(trader, baseToken, UniswapV3Broker.getSqrtMarkPriceX96(_poolMap[baseToken]));
    }

    // quote.available - quote.debt + totalQuoteFromEachPool - pendingFundingPayment
    function getNetQuoteBalance(address trader) public view returns (int256) {
        uint256 quoteInPool;
        uint256 tokenLen = _accountMap[trader].tokens.length;
        for (uint256 i = 0; i < tokenLen; i++) {
            address baseToken = _accountMap[trader].tokens[i];
            quoteInPool = quoteInPool.add(
                _getTotalTokenAmountInPool(
                    trader,
                    baseToken,
                    UniswapV3Broker.getSqrtMarkPriceX96(_poolMap[baseToken]),
                    false // fetch quote token amount
                )
            );
        }

        TokenInfo memory quoteTokenInfo = _accountMap[trader].tokenInfoMap[quoteToken];
        int256 netQuoteBalance =
            quoteTokenInfo.available.toInt256().add(quoteInPool.toInt256()).sub(quoteTokenInfo.debt.toInt256());
        return netQuoteBalance.abs() < _DUST ? 0 : netQuoteBalance;
    }

    /// @return fundingPayment; > 0 is payment and < 0 is receipt
    function getPendingFundingPayment(address trader, address baseToken) public view returns (int256) {
        return _getPendingFundingPayment(trader, baseToken, _getUpdatedGlobalFundingGrowth(baseToken));
    }

    /// @return fundingPayment; > 0 is payment and < 0 is receipt
    function getAllPendingFundingPayment(address trader) external view returns (int256) {
        return _getAllPendingFundingPayment(trader);
    }

    function getTotalUnrealizedPnl(address trader) public view returns (int256) {
        int256 totalPositionValue;
        uint256 tokenLen = _accountMap[trader].tokens.length;
        for (uint256 i = 0; i < tokenLen; i++) {
            address baseToken = _accountMap[trader].tokens[i];
            if (_isPoolExistent(baseToken)) {
                totalPositionValue = totalPositionValue.add(getPositionValue(trader, baseToken, 0));
            }
        }

        return getNetQuoteBalance(trader).add(totalPositionValue);
    }

    //
    // INTERNAL FUNCTIONS
    //

    function _mint(
        address account,
        address token,
        uint256 amount,
        bool checkMarginRatio
    ) private returns (uint256) {
        if (amount == 0) {
            return 0;
        }

        // update internal states
        TokenInfo storage tokenInfo = _accountMap[account].tokenInfoMap[token];
        tokenInfo.available = tokenInfo.available.add(amount);
        tokenInfo.debt = tokenInfo.debt.add(amount);

        // check margin ratio must after minted
        if (checkMarginRatio) {
            _requireLargerThanInitialMarginRequirement(account);
        }

        IMintableERC20(token).mint(address(this), amount);

        emit Minted(account, token, amount);
        return amount;
    }

    // caller must ensure the token exists
    function _burn(
        address account,
        address token,
        uint256 amount
    ) private {
        if (amount == 0) {
            return;
        }

        TokenInfo storage tokenInfo = _accountMap[account].tokenInfoMap[token];
        // CH_IBTB: insufficient balance to burn
        // can only burn the amount of debt that can be pay back with available
        require(amount <= Math.min(tokenInfo.debt, tokenInfo.available), "CH_IBTB");

        // pay back debt
        tokenInfo.available = tokenInfo.available.sub(amount);
        tokenInfo.debt = tokenInfo.debt.sub(amount);

        if (token != quoteToken) {
            _deregisterBaseToken(account, token);
        }

        IMintableERC20(token).burn(amount);

        emit Burned(account, token, amount);
    }

    function _burnMax(address account, address token) private {
        TokenInfo memory tokenInfo = getTokenInfo(account, token);
        uint256 burnedAmount = Math.min(tokenInfo.available, tokenInfo.debt);
        if (burnedAmount > 0) {
            _burn(account, token, Math.min(burnedAmount, IERC20Metadata(token).balanceOf(address(this))));
        }
    }

<<<<<<< HEAD
=======
    function _addLiquidityToOrder(AddLiquidityToOrderParams memory params) private returns (uint256 fee) {
        // load existing open order
        bytes32 orderId = _getOrderId(params.maker, params.baseToken, params.lowerTick, params.upperTick);
        OpenOrder storage openOrder = _openOrderMap[orderId];

        uint256 feeGrowthInsideClearingHouseX128;
        mapping(int24 => Tick.GrowthInfo) storage tickMap = _growthOutsideTickMap[params.baseToken];
        if (openOrder.liquidity == 0) {
            // it's a new order
            bytes32[] storage orderIds = _accountMap[params.maker].openOrderIdsMap[params.baseToken];
            // CH_ONE: orders number exceeded
            require(maxOrdersPerMarket == 0 || orderIds.length < maxOrdersPerMarket, "CH_ONE");
            orderIds.push(orderId);

            openOrder.lowerTick = params.lowerTick;
            openOrder.upperTick = params.upperTick;

            Tick.FundingGrowthRangeInfo memory fundingGrowthRangeInfo =
                tickMap.getAllFundingGrowth(
                    openOrder.lowerTick,
                    openOrder.upperTick,
                    UniswapV3Broker.getTick(_poolMap[params.baseToken]),
                    params.globalFundingGrowth.twPremiumX96,
                    params.globalFundingGrowth.twPremiumDivBySqrtPriceX96
                );
            openOrder.lastTwPremiumGrowthInsideX96 = fundingGrowthRangeInfo.twPremiumGrowthInsideX96;
            openOrder.lastTwPremiumGrowthBelowX96 = fundingGrowthRangeInfo.twPremiumGrowthBelowX96;
            openOrder.lastTwPremiumDivBySqrtPriceGrowthInsideX96 = fundingGrowthRangeInfo
                .twPremiumDivBySqrtPriceGrowthInsideX96;
        } else {
            feeGrowthInsideClearingHouseX128 = tickMap.getFeeGrowthInside(
                params.lowerTick,
                params.upperTick,
                UniswapV3Broker.getTick(params.pool),
                params.feeGrowthGlobalClearingHouseX128
            );
            fee = _calcOwedFee(
                openOrder.liquidity,
                feeGrowthInsideClearingHouseX128,
                openOrder.feeGrowthInsideClearingHouseLastX128
            );
        }

        // update open order with new liquidity
        openOrder.liquidity = openOrder.liquidity.toUint256().add(params.liquidity).toUint128();
        openOrder.feeGrowthInsideClearingHouseLastX128 = feeGrowthInsideClearingHouseX128;
    }

>>>>>>> e02b4329
    // expensive
    function _deregisterBaseToken(address account, address baseToken) private {
        // TODO add test: open long, add pool, now tokenInfo is cleared,
        TokenInfo memory tokenInfo = _accountMap[account].tokenInfoMap[baseToken];
        if (tokenInfo.available > 0 || tokenInfo.debt > 0) {
            return;
        }

        (uint256 baseInPool, uint256 quoteInPool) = getTotalTokenAmountInPool(account, baseToken);
        if (baseInPool > 0 || quoteInPool > 0) {
            return;
        }

        delete _accountMap[account].tokenInfoMap[baseToken];

        uint256 length = _accountMap[account].tokens.length;
        for (uint256 i; i < length; i++) {
            if (_accountMap[account].tokens[i] == baseToken) {
                // if the removal item is the last one, just `pop`
                if (i != length - 1) {
                    _accountMap[account].tokens[i] = _accountMap[account].tokens[length - 1];
                }
                _accountMap[account].tokens.pop();
                break;
            }
        }
    }

    function _registerBaseToken(address trader, address token) private {
        address[] memory tokens = _accountMap[trader].tokens;
        if (tokens.length == 0) {
            _accountMap[trader].tokens.push(token);
            return;
        }

        // if both available and debt == 0, token is not yet registered by any external function (ex: mint, burn, swap)
        TokenInfo memory tokenInfo = _accountMap[trader].tokenInfoMap[token];
        if (tokenInfo.available == 0 && tokenInfo.debt == 0) {
            bool hit;
            for (uint256 i = 0; i < tokens.length; i++) {
                if (tokens[i] == token) {
                    hit = true;
                    break;
                }
            }
            if (!hit) {
                // CH_MNE: markets number exceeded
                require(maxMarketsPerAccount == 0 || tokens.length < maxMarketsPerAccount, "CH_MNE");
                _accountMap[trader].tokens.push(token);
            }
        }
    }

    // TODO refactor
    function _swapAndCalculateOpenNotional(InternalSwapParams memory params) private returns (SwapResponse memory) {
        int256 positionSize = getPositionSize(params.trader, params.baseToken);
        int256 oldOpenNotional = getOpenNotional(params.trader, params.baseToken);
        SwapResponse memory response;
        int256 deltaAvailableQuote;

        // if: increase position (old/new position are in the same direction)
        if (_isIncreasePosition(params.trader, params.baseToken, params.isBaseToQuote)) {
            response = _swap(params);

            // TODO change _swap.response.deltaAvailableQuote to int
            // after swapCallback mint task
            deltaAvailableQuote = params.isBaseToQuote
                ? response.deltaAvailableQuote.toInt256()
                : -response.deltaAvailableQuote.toInt256();

            // https://docs.google.com/spreadsheets/d/1QwN_UZOiASv3dPBP7bNVdLR_GTaZGUrHW3-29ttMbLs/edit#gid=813431512
            // taker:
            // step 1: long 20 base
            // deltaAvailableQuote = -252.53
            // openNotionalFraction = oldOpenNotionalFraction - deltaAvailableQuote + realizedPnl
            //                      = 0 - (-252.53) + 0 = 252.53
            // openNotional = -openNotionalFraction = -252.53
            _addOpenNotionalFraction(params.trader, params.baseToken, -deltaAvailableQuote);

            // there is no realizedPnl when increasing position
            return response;
        }

        // else: openReversePosition
        response = _swap(params);

        uint256 positionSizeAbs = positionSize.abs();

        // position size based closedRatio
        uint256 closedRatio = FullMath.mulDiv(response.deltaAvailableBase, 1 ether, positionSizeAbs);

        // TODO change _swap.response.deltaAvailableQuote to int
        deltaAvailableQuote = params.isBaseToQuote
            ? response.deltaAvailableQuote.toInt256()
            : -response.deltaAvailableQuote.toInt256();

        int256 realizedPnl;
        // if reduce or close position (closeRatio <= 1)
        if (positionSizeAbs >= response.deltaAvailableBase) {
            // https://docs.google.com/spreadsheets/d/1QwN_UZOiASv3dPBP7bNVdLR_GTaZGUrHW3-29ttMbLs/edit#gid=148137350
            // taker:
            // step 1: long 20 base
            // openNotionalFraction = 252.53
            // openNotional = -252.53
            // step 2: short 10 base (reduce half of the position)
            // deltaAvailableQuote = 137.5
            // closeRatio = 10/20 = 0.5
            // reducedOpenNotional = oldOpenNotional * closedRatio = -252.53 * 0.5 = -126.265
            // realizedPnl = deltaAvailableQuote + reducedOpenNotional = 137.5 + -126.265 = 11.235
            // openNotionalFraction = oldOpenNotionalFraction - deltaAvailableQuote + realizedPnl
            //                      = 252.53 - 137.5 + 11.235 = 126.265
            // openNotional = -openNotionalFraction = 126.265
            int256 reducedOpenNotional = oldOpenNotional.mul(closedRatio.toInt256()).divideBy10_18();
            realizedPnl = deltaAvailableQuote.add(reducedOpenNotional);
        } else {
            // else: opens a larger reverse position

            // https://docs.google.com/spreadsheets/d/1QwN_UZOiASv3dPBP7bNVdLR_GTaZGUrHW3-29ttMbLs/edit#gid=668982944
            // taker:
            // step 1: long 20 base
            // openNotionalFraction = 252.53
            // openNotional = -252.53
            // step 2: short 30 base (open a larger reverse position)
            // deltaAvailableQuote = 337.5
            // closeRatio = 30/20 = 1.5
            // closedPositionNotional = deltaAvailableQuote / closeRatio = 337.5 / 1.5 = 225
            // remainsPositionNotional = deltaAvailableQuote - closedPositionNotional = 337.5 - 225 = 112.5
            // realizedPnl = closedPositionNotional + oldOpenNotional = -252.53 + 225 = -27.53
            // openNotionalFraction = oldOpenNotionalFraction - deltaAvailableQuote + realizedPnl
            //                      = 252.53 - 337.5 + -27.53 = -112.5
            // openNotional = -openNotionalFraction = remainsPositionNotional = 112.5
            int256 closedPositionNotional = deltaAvailableQuote.mul(1 ether).div(closedRatio.toInt256());
            realizedPnl = oldOpenNotional.add(closedPositionNotional);
        }

        _addOpenNotionalFraction(params.trader, params.baseToken, realizedPnl.sub(deltaAvailableQuote));
        _realizePnl(params.trader, realizedPnl);
        return response;
    }

    // caller must ensure there's enough quote available and debt
    function _realizePnl(address account, int256 deltaPnl) private {
        if (deltaPnl == 0) {
            return;
        }

        // TODO refactor with settle()
        _accountMap[account].owedRealizedPnl = _accountMap[account].owedRealizedPnl.add(deltaPnl);

        TokenInfo storage quoteTokenInfo = _accountMap[account].tokenInfoMap[quoteToken];
        uint256 deltaPnlAbs = deltaPnl.abs();
        // has profit
        if (deltaPnl > 0) {
            quoteTokenInfo.available = quoteTokenInfo.available.sub(deltaPnlAbs);
            IMintableERC20(quoteToken).burn(deltaPnlAbs);
            return;
        }

        // deltaPnl < 0 (has loss)
        if (deltaPnlAbs > quoteTokenInfo.debt) {
            // increase quote.debt enough so that subtraction wil not underflow
            _mint(account, quoteToken, deltaPnlAbs.sub(quoteTokenInfo.debt), false);
        }
        quoteTokenInfo.debt = quoteTokenInfo.debt.sub(deltaPnlAbs);
    }

    function _replaySwap(ReplaySwapParams memory params)
        private
        returns (
            uint256 fee, // clearingHouseFee
            uint256 insuranceFundFee, // insuranceFundFee = clearingHouseFee * insuranceFundFeeRatio
            int24 tick
        )
    {
        address pool = _poolMap[params.baseToken];
        bool isExactInput = params.state.amountSpecifiedRemaining > 0;
        uint24 insuranceFundFeeRatio = _insuranceFundFeeRatioMap[params.baseToken];

        params.sqrtPriceLimitX96 = params.sqrtPriceLimitX96 == 0
            ? (params.isBaseToQuote ? TickMath.MIN_SQRT_RATIO + 1 : TickMath.MAX_SQRT_RATIO - 1)
            : params.sqrtPriceLimitX96;

        // if there is residue in amountSpecifiedRemaining, makers can get a tiny little bit less than expected,
        // which is safer for the system
        while (params.state.amountSpecifiedRemaining != 0 && params.state.sqrtPriceX96 != params.sqrtPriceLimitX96) {
            SwapStep memory step;
            step.initialSqrtPriceX96 = params.state.sqrtPriceX96;

            // find next tick
            // note the search is bounded in one word
            (step.nextTick, step.isNextTickInitialized) = UniswapV3Broker.getNextInitializedTickWithinOneWord(
                pool,
                params.state.tick,
                UniswapV3Broker.getTickSpacing(pool),
                params.isBaseToQuote
            );

            // ensure that we do not overshoot the min/max tick, as the tick bitmap is not aware of these bounds
            if (step.nextTick < TickMath.MIN_TICK) {
                step.nextTick = TickMath.MIN_TICK;
            } else if (step.nextTick > TickMath.MAX_TICK) {
                step.nextTick = TickMath.MAX_TICK;
            }

            // get the next price of this step (either next tick's price or the ending price)
            // use sqrtPrice instead of tick is more precise
            step.nextSqrtPriceX96 = TickMath.getSqrtRatioAtTick(step.nextTick);

            // find the next swap checkpoint
            // (either reached the next price of this step, or exhausted remaining amount specified)
            (params.state.sqrtPriceX96, step.amountIn, step.amountOut, step.feeAmount) = SwapMath.computeSwapStep(
                params.state.sqrtPriceX96,
                (
                    params.isBaseToQuote
                        ? step.nextSqrtPriceX96 < params.sqrtPriceLimitX96
                        : step.nextSqrtPriceX96 > params.sqrtPriceLimitX96
                )
                    ? params.sqrtPriceLimitX96
                    : step.nextSqrtPriceX96,
                params.state.liquidity,
                params.state.amountSpecifiedRemaining,
                // if base to quote: fee is charged on base token, so use uniswap fee ratio in calculation to
                //                   replay the swap in uniswap pool
                // if quote to base: use clearing house fee for calculation because the fee is charged
                //                   on quote token in clearing house
                params.isBaseToQuote ? params.uniswapFeeRatio : params.clearingHouseFeeRatio
            );

            // user input 1 quote:
            // quote token to uniswap ===> 1*0.98/0.99 = 0.98989899
            // fee = 0.98989899 * 2% = 0.01979798
            if (isExactInput) {
                params.state.amountSpecifiedRemaining -= (step.amountIn + step.feeAmount).toInt256();
            } else {
                params.state.amountSpecifiedRemaining += step.amountOut.toInt256();
            }

            // update CH's global fee growth if there is liquidity in this range
            // note CH only collects quote fee when swapping base -> quote
            if (params.state.liquidity > 0) {
                if (params.isBaseToQuote) {
                    step.feeAmount = FullMath.mulDivRoundingUp(step.amountOut, params.clearingHouseFeeRatio, 1e6);
                }

                fee += step.feeAmount;
                uint256 stepInsuranceFundFee = FullMath.mulDivRoundingUp(step.feeAmount, insuranceFundFeeRatio, 1e6);
                insuranceFundFee += stepInsuranceFundFee;
                uint256 stepMakerFee = step.feeAmount.sub(stepInsuranceFundFee);
                params.state.feeGrowthGlobalX128 += FullMath.mulDiv(
                    stepMakerFee,
                    FixedPoint128.Q128,
                    params.state.liquidity
                );
            }

            if (params.state.sqrtPriceX96 == step.nextSqrtPriceX96) {
                // we have reached the tick's boundary
                if (step.isNextTickInitialized) {
                    if (params.shouldUpdateState) {
                        // update the tick if it has been initialized
                        mapping(int24 => Tick.GrowthInfo) storage tickMap = _growthOutsideTickMap[params.baseToken];
                        // according to the above updating logic,
                        // if isBaseToQuote, state.feeGrowthGlobalX128 will be updated; else, will never be updated
                        tickMap.cross(
                            step.nextTick,
                            Tick.GrowthInfo({
                                feeX128: params.state.feeGrowthGlobalX128,
                                twPremiumX96: params.globalFundingGrowth.twPremiumX96,
                                twPremiumDivBySqrtPriceX96: params.globalFundingGrowth.twPremiumDivBySqrtPriceX96
                            })
                        );
                    }

                    int128 liquidityNet = UniswapV3Broker.getTickLiquidityNet(pool, step.nextTick);
                    if (params.isBaseToQuote) liquidityNet = -liquidityNet;
                    params.state.liquidity = LiquidityMath.addDelta(params.state.liquidity, liquidityNet);
                }

                params.state.tick = params.isBaseToQuote ? step.nextTick - 1 : step.nextTick;
            } else if (params.state.sqrtPriceX96 != step.initialSqrtPriceX96) {
                // update state.tick corresponding to the current price if the price has changed in this step
                params.state.tick = TickMath.getTickAtSqrtRatio(params.state.sqrtPriceX96);
            }
        }
        if (params.shouldUpdateState) {
            // update global states since swap state transitions are all done
            _feeGrowthGlobalX128Map[params.baseToken] = params.state.feeGrowthGlobalX128;
        }

        return (fee, insuranceFundFee, params.state.tick);
    }

    function _saveTickBeforeFirstSwapThisBlock(address baseToken) private {
        // only do this when it's the first swap in this block
        uint256 blockNumber = _blockNumber();
        if (blockNumber == _tickStatusMap[baseToken].lastUpdatedBlock) {
            return;
        }

        // the current tick before swap = final tick last block
        _tickStatusMap[baseToken] = TickStatus({
            lastUpdatedBlock: blockNumber,
            finalTickFromLastBlock: UniswapV3Broker.getTick(_poolMap[baseToken])
        });
    }

    // check here for custom fee design,
    // https://www.notion.so/perp/Customise-fee-tier-on-B2QFee-1b7244e1db63416c8651e8fa04128cdb
    // y = clearingHouseFeeRatio, x = uniswapFeeRatio
    function _swap(InternalSwapParams memory params) private returns (SwapResponse memory) {
        FundingGrowth memory updatedGlobalFundingGrowth =
            _settleFundingAndUpdateFundingGrowth(params.trader, params.baseToken);

        UniswapV3Broker.SwapResponse memory response;
        // InternalSwapState is simply a container of local variables to solve Stack Too Deep error
        InternalSwapState memory internalSwapState =
            InternalSwapState({
                pool: _poolMap[params.baseToken],
                clearingHouseFeeRatio: _clearingHouseFeeRatioMap[_poolMap[params.baseToken]],
                uniswapFeeRatio: uniswapFeeRatioMap[_poolMap[params.baseToken]],
                fee: 0,
                insuranceFundFee: 0
            });
        {
            (uint256 scaledAmount, int256 signedScaledAmount) =
                _getScaledAmount(
                    params.isBaseToQuote,
                    params.isExactInput,
                    params.amount,
                    internalSwapState.clearingHouseFeeRatio,
                    internalSwapState.uniswapFeeRatio
                );
            SwapState memory state =
                SwapState({
                    tick: UniswapV3Broker.getTick(internalSwapState.pool),
                    sqrtPriceX96: UniswapV3Broker.getSqrtMarkPriceX96(internalSwapState.pool),
                    amountSpecifiedRemaining: signedScaledAmount,
                    feeGrowthGlobalX128: _feeGrowthGlobalX128Map[params.baseToken],
                    liquidity: UniswapV3Broker.getLiquidity(internalSwapState.pool)
                });
            // simulate the swap to calculate the fees charged in clearing house
            (internalSwapState.fee, internalSwapState.insuranceFundFee, ) = _replaySwap(
                ReplaySwapParams({
                    state: state,
                    baseToken: params.baseToken,
                    isBaseToQuote: params.isBaseToQuote,
                    shouldUpdateState: true,
                    sqrtPriceLimitX96: params.sqrtPriceLimitX96,
                    clearingHouseFeeRatio: internalSwapState.clearingHouseFeeRatio,
                    uniswapFeeRatio: internalSwapState.uniswapFeeRatio,
                    globalFundingGrowth: updatedGlobalFundingGrowth
                })
            );
            response = UniswapV3Broker.swap(
                UniswapV3Broker.SwapParams(
                    internalSwapState.pool,
                    params.isBaseToQuote,
                    params.isExactInput,
                    // mint extra base token before swap
                    scaledAmount,
                    params.sqrtPriceLimitX96,
                    abi.encode(
                        SwapCallbackData(params.trader, params.baseToken, params.mintForTrader, internalSwapState.fee)
                    )
                )
            );
        }

        // because we charge fee in CH instead of uniswap pool,
        // we need to scale up base or quote amount to get exact exchanged position size and notional
        int256 exchangedPositionSize;
        int256 exchangedPositionNotional;
        if (params.isBaseToQuote) {
            // short: exchangedPositionSize <= 0 && exchangedPositionNotional >= 0
            exchangedPositionSize = -(
                FeeMath.calcScaledAmount(response.base, internalSwapState.uniswapFeeRatio, false).toInt256()
            );
            // due to base to quote fee, exchangedPositionNotional contains the fee
            // s.t. we can take the fee away from exchangedPositionNotional(exchangedPositionNotional)
            exchangedPositionNotional = response.quote.toInt256();
        } else {
            // long: exchangedPositionSize >= 0 && exchangedPositionNotional <= 0
            exchangedPositionSize = response.base.toInt256();
            exchangedPositionNotional = -(
                FeeMath.calcScaledAmount(response.quote, internalSwapState.uniswapFeeRatio, false).toInt256()
            );
        }

        {
            // update internal states
            // examples:
            // https://www.figma.com/file/xuue5qGH4RalX7uAbbzgP3/swap-accounting-and-events?node-id=0%3A1
            TokenInfo storage baseTokenInfo = _accountMap[params.trader].tokenInfoMap[params.baseToken];
            TokenInfo storage quoteTokenInfo = _accountMap[params.trader].tokenInfoMap[quoteToken];
            baseTokenInfo.available = baseTokenInfo.available.toInt256().add(exchangedPositionSize).toUint256();
            quoteTokenInfo.available = quoteTokenInfo
                .available
                .toInt256()
                .add(exchangedPositionNotional)
                .toUint256()
                .sub(internalSwapState.fee);

            _accountMap[insuranceFund].owedRealizedPnl = _accountMap[insuranceFund].owedRealizedPnl.add(
                internalSwapState.insuranceFundFee.toInt256()
            );
        }

        {
            // update timestamp of the first tx in this market
            if (_firstTradedTimestampMap[params.baseToken] == 0) {
                _firstTradedTimestampMap[params.baseToken] = _blockTimestamp();
            }
        }

        emit Swapped(
            params.trader,
            params.baseToken,
            exchangedPositionSize,
            exchangedPositionNotional,
            internalSwapState.fee
        );

        return
            SwapResponse(
                exchangedPositionSize.abs(), // deltaAvailableBase
                exchangedPositionNotional.sub(internalSwapState.fee.toInt256()).abs(), // deltaAvailableQuote
                exchangedPositionSize.abs(),
                exchangedPositionNotional.abs()
            );
    }

    function _removeLiquidity(InternalRemoveLiquidityParams memory params)
        private
        returns (
            uint256 base,
            uint256 quote,
            uint256 fee
        )
    {
        _settleFundingAndUpdateFundingGrowth(params.maker, params.baseToken);

        // load existing open order
        bytes32 orderId = _getOrderId(params.maker, params.baseToken, params.lowerTick, params.upperTick);
        OpenOrder storage openOrder = _openOrderMap[orderId];
        // CH_ZL non-existent openOrder
        require(openOrder.liquidity > 0, "CH_NEO");
        // CH_NEL not enough liquidity
        require(params.liquidity <= openOrder.liquidity, "CH_NEL");

        address pool = _poolMap[params.baseToken];
        UniswapV3Broker.RemoveLiquidityResponse memory response;
        {
            uint256 baseBalanceBefore = IERC20Metadata(params.baseToken).balanceOf(address(this));
            uint256 quoteBalanceBefore = IERC20Metadata(quoteToken).balanceOf(address(this));
            response = UniswapV3Broker.removeLiquidity(
                UniswapV3Broker.RemoveLiquidityParams(pool, params.lowerTick, params.upperTick, params.liquidity)
            );
            // burn base/quote fee
            // base/quote fee of all makers in the range of lowerTick and upperTick should be
            // balanceAfter - balanceBefore - response.base / response.quote
            uint256 baseBalanceAfter = IERC20Metadata(params.baseToken).balanceOf(address(this));
            uint256 quoteBalanceAfter = IERC20Metadata(quoteToken).balanceOf(address(this));
            IMintableERC20(params.baseToken).burn(baseBalanceAfter.sub(baseBalanceBefore).sub(response.base));
            IMintableERC20(quoteToken).burn(quoteBalanceAfter.sub(quoteBalanceBefore).sub(response.quote));

            base = response.base;
            quote = response.quote;

            // update token info based on existing open order
            fee = _removeLiquidityFromOrder(
                RemoveLiquidityFromOrderParams({
                    maker: params.maker,
                    baseToken: params.baseToken,
                    pool: pool,
                    lowerTick: params.lowerTick,
                    upperTick: params.upperTick,
                    feeGrowthInsideQuoteX128: response.feeGrowthInsideQuoteX128,
                    liquidity: params.liquidity
                })
            );

            // if flipped from initialized to uninitialized, clear the tick info
            if (!UniswapV3Broker.getIsTickInitialized(pool, params.lowerTick)) {
                _growthOutsideTickMap[params.baseToken].clear(params.lowerTick);
            }
            if (!UniswapV3Broker.getIsTickInitialized(pool, params.upperTick)) {
                _growthOutsideTickMap[params.baseToken].clear(params.upperTick);
            }
        }

        uint256 removedQuoteAmount = quote.add(fee);
        TokenInfo storage baseTokenInfo = _accountMap[params.maker].tokenInfoMap[params.baseToken];
        TokenInfo storage quoteTokenInfo = _accountMap[params.maker].tokenInfoMap[quoteToken];
        baseTokenInfo.available = baseTokenInfo.available.add(base);
        quoteTokenInfo.available = quoteTokenInfo.available.add(removedQuoteAmount);
        _addOpenNotionalFraction(params.maker, params.baseToken, -(removedQuoteAmount.toInt256()));
        // TODO move it back if we can fix stack too deep
        _emitLiquidityChanged(params.maker, params, response, fee);
    }

    function _removeLiquidityFromOrder(RemoveLiquidityFromOrderParams memory params) private returns (uint256 fee) {
        // update token info based on existing open order
        bytes32 orderId = _getOrderId(params.maker, params.baseToken, params.lowerTick, params.upperTick);
        mapping(int24 => Tick.GrowthInfo) storage tickMap = _growthOutsideTickMap[params.baseToken];
        OpenOrder storage openOrder = _openOrderMap[orderId];
        uint256 feeGrowthInsideClearingHouseX128 =
            tickMap.getFeeGrowthInside(
                params.lowerTick,
                params.upperTick,
                UniswapV3Broker.getTick(params.pool),
                _feeGrowthGlobalX128Map[params.baseToken]
            );
        fee = _calcOwedFee(
            openOrder.liquidity,
            feeGrowthInsideClearingHouseX128,
            openOrder.feeGrowthInsideClearingHouseLastX128
        );

        // update open order with new liquidity
        openOrder.liquidity = openOrder.liquidity.toUint256().sub(params.liquidity).toUint128();
        if (openOrder.liquidity == 0) {
            _removeOrder(params.maker, params.baseToken, orderId);
        } else {
            openOrder.feeGrowthInsideClearingHouseLastX128 = feeGrowthInsideClearingHouseX128;
        }
    }

    function _removeOrder(
        address maker,
        address baseToken,
        bytes32 orderId
    ) private {
        bytes32[] storage orderIds = _accountMap[maker].openOrderIdsMap[baseToken];
        uint256 idx;
        for (idx = 0; idx < orderIds.length; idx++) {
            if (orderIds[idx] == orderId) {
                // found the existing order ID
                // remove it from the array efficiently by re-ordering and deleting the last element
                orderIds[idx] = orderIds[orderIds.length - 1];
                orderIds.pop();
                break;
            }
        }
        delete _openOrderMap[orderId];
    }

    function _isOverPriceLimit(PriceLimitParams memory params) private returns (bool) {
        uint256 maxTickDelta = _maxTickCrossedWithinBlockMap[params.baseToken];
        if (maxTickDelta == 0) {
            return false;
        }

        int256 tickLastBlock = _tickStatusMap[params.baseToken].finalTickFromLastBlock;
        int256 upperTickBound = tickLastBlock.add(maxTickDelta.toInt256());
        int256 lowerTickBound = tickLastBlock.sub(maxTickDelta.toInt256());

        address pool = _poolMap[params.baseToken];
        uint24 clearingHouseFeeRatio = _clearingHouseFeeRatioMap[pool];
        uint24 uniswapFeeRatio = uniswapFeeRatioMap[pool];
        (, int256 signedScaledAmount) =
            _getScaledAmount(
                params.isBaseToQuote,
                params.isExactInput,
                params.amount,
                clearingHouseFeeRatio,
                uniswapFeeRatio
            );
        SwapState memory state =
            SwapState({
                tick: UniswapV3Broker.getTick(pool),
                sqrtPriceX96: UniswapV3Broker.getSqrtMarkPriceX96(pool),
                amountSpecifiedRemaining: signedScaledAmount,
                feeGrowthGlobalX128: _feeGrowthGlobalX128Map[params.baseToken],
                liquidity: UniswapV3Broker.getLiquidity(pool)
            });

        // globalFundingGrowth can be empty if shouldUpdateState is false
        (, , int24 tickAfterSwap) =
            _replaySwap(
                ReplaySwapParams({
                    state: state,
                    baseToken: params.baseToken,
                    isBaseToQuote: params.isBaseToQuote,
                    sqrtPriceLimitX96: params.sqrtPriceLimitX96,
                    clearingHouseFeeRatio: clearingHouseFeeRatio,
                    uniswapFeeRatio: uniswapFeeRatio,
                    shouldUpdateState: false,
                    globalFundingGrowth: FundingGrowth({ twPremiumX96: 0, twPremiumDivBySqrtPriceX96: 0 })
                })
            );

        return (tickAfterSwap < lowerTickBound || tickAfterSwap > upperTickBound);
    }

    function _getScaledAmount(
        bool isBaseToQuote,
        bool isExactInput,
        uint256 amount,
        uint24 clearingHouseFeeRatio,
        uint24 uniswapFeeRatio
    ) private view returns (uint256 scaledAmount, int256 signedScaledAmount) {
        // input or output amount for swap
        // 1. Q2B && exact in  --> input quote * (1 - y) / (1 - x)
        // 2. Q2B && exact out --> output base(params.base)
        // 3. B2Q && exact in  --> input base / (1 - x)
        // 4. B2Q && exact out --> output base / (1 - y)
        scaledAmount = isBaseToQuote
            ? isExactInput
                ? FeeMath.calcScaledAmount(amount, uniswapFeeRatio, true)
                : FeeMath.calcScaledAmount(amount, clearingHouseFeeRatio, true)
            : isExactInput
            ? FeeMath.magicFactor(amount, uniswapFeeRatio, clearingHouseFeeRatio, false)
            : amount;

        // if Q2B, we use params.amount directly
        // for example, input 1 quote and x = 1%, y = 3%. Our target is to get 0.03 fee
        // we simulate the swap step in `_replaySwap`.
        // If we scale the input(1 * 0.97 / 0.99), the fee calculated in `_replaySwap` won't be 0.03.
        signedScaledAmount = isBaseToQuote
            ? isExactInput ? scaledAmount.toInt256() : -scaledAmount.toInt256()
            : isExactInput
            ? amount.toInt256()
            : -amount.toInt256();
    }

    function _openPosition(InternalOpenPositionParams memory params) private returns (SwapResponse memory) {
        SwapResponse memory swapResponse =
            _swapAndCalculateOpenNotional(
                InternalSwapParams({
                    trader: params.trader,
                    baseToken: params.baseToken,
                    isBaseToQuote: params.isBaseToQuote,
                    isExactInput: params.isExactInput,
                    amount: params.amount,
                    sqrtPriceLimitX96: params.sqrtPriceLimitX96,
                    mintForTrader: true
                })
            );

        _burnMax(params.trader, params.baseToken);
        _burnMax(params.trader, quoteToken);
        _deregisterBaseToken(params.trader, params.baseToken);

        // if this is the last position being closed, settle the remaining quote
        // must after burnMax(quote)
        if (_accountMap[params.trader].tokens.length == 0) {
            TokenInfo memory quoteTokenInfo = getTokenInfo(params.trader, quoteToken);
            _realizePnl(params.trader, quoteTokenInfo.available.toInt256().sub(quoteTokenInfo.debt.toInt256()));
        }

        if (!params.skipMarginRequirementCheck) {
            // it's not closing the position, check margin ratio
            _requireLargerThanInitialMarginRequirement(params.trader);
        }

        return swapResponse;
    }

    function _closePosition(
        address trader,
        address baseToken,
        uint160 sqrtPriceLimitX96
    ) private returns (SwapResponse memory) {
        int256 positionSize = getPositionSize(trader, baseToken);

        // CH_PSZ: position size is zero
        require(positionSize != 0, "CH_PSZ");

        // must before price impact check
        _saveTickBeforeFirstSwapThisBlock(baseToken);

        // if trader is on long side, baseToQuote: true, exactInput: true
        // if trader is on short side, baseToQuote: false (quoteToBase), exactInput: false (exactOutput)
        bool isLong = positionSize > 0 ? true : false;

        PriceLimitParams memory params =
            PriceLimitParams({
                baseToken: baseToken,
                isBaseToQuote: isLong,
                isExactInput: isLong,
                amount: positionSize.abs(),
                sqrtPriceLimitX96: sqrtPriceLimitX96
            });

        if (partialCloseRatio > 0 && _isOverPriceLimit(params)) {
            params.amount = params.amount.mul(partialCloseRatio).divideBy10_18();
        }

        return
            _openPosition(
                InternalOpenPositionParams({
                    trader: trader,
                    baseToken: params.baseToken,
                    isBaseToQuote: params.isBaseToQuote,
                    isExactInput: params.isExactInput,
                    amount: params.amount,
                    sqrtPriceLimitX96: sqrtPriceLimitX96,
                    skipMarginRequirementCheck: true
                })
            );
    }

    function _addOpenNotionalFraction(
        address account,
        address baseToken,
        int256 delta
    ) private {
        bytes32 accountBaseTokenId = _getAccountBaseTokenKey(account, baseToken);
        _openNotionalFractionMap[accountBaseTokenId] = _openNotionalFractionMap[accountBaseTokenId].add(delta);
    }

    function _settleFundingAndUpdateFundingGrowth(address trader, address baseToken)
        private
        returns (FundingGrowth memory updatedGlobalFundingGrowth)
    {
        updatedGlobalFundingGrowth = _getUpdatedGlobalFundingGrowth(baseToken);
        int256 fundingPayment =
            _getPendingFundingPaymentAndUpdateLastFundingGrowth(trader, baseToken, updatedGlobalFundingGrowth);

        if (fundingPayment != 0) {
            _accountMap[trader].owedRealizedPnl = _accountMap[trader].owedRealizedPnl.sub(fundingPayment);
            emit FundingSettled(trader, baseToken, fundingPayment);
        }

        // only update in the first tx of a block
        if (_lastSettledTimestampMap[baseToken] != _blockTimestamp()) {
            FundingGrowth storage outdatedGlobalFundingGrowth = _globalFundingGrowthX96Map[baseToken];
            (
                _lastSettledTimestampMap[baseToken],
                outdatedGlobalFundingGrowth.twPremiumX96,
                outdatedGlobalFundingGrowth.twPremiumDivBySqrtPriceX96
            ) = (
                _blockTimestamp(),
                updatedGlobalFundingGrowth.twPremiumX96,
                updatedGlobalFundingGrowth.twPremiumDivBySqrtPriceX96
            );

            emit GlobalFundingGrowthUpdated(
                baseToken,
                updatedGlobalFundingGrowth.twPremiumX96,
                updatedGlobalFundingGrowth.twPremiumDivBySqrtPriceX96
            );
        }
    }

    function _getPendingFundingPaymentAndUpdateLastFundingGrowth(
        address trader,
        address baseToken,
        FundingGrowth memory updatedGlobalFundingGrowth
    ) private returns (int256 fundingPayment) {
        _requireHasBaseToken(baseToken);
        Account storage account = _accountMap[trader];
        bytes32[] memory orderIds = account.openOrderIdsMap[baseToken];
        mapping(int24 => Tick.GrowthInfo) storage tickMap = _growthOutsideTickMap[baseToken];

        int256 liquidityCoefficientInFundingPayment;
        // update funding of liquidity
        for (uint256 i = 0; i < orderIds.length; i++) {
            OpenOrder storage order = _openOrderMap[orderIds[i]];
            Tick.FundingGrowthRangeInfo memory fundingGrowthRangeInfo =
                tickMap.getAllFundingGrowth(
                    order.lowerTick,
                    order.upperTick,
                    UniswapV3Broker.getTick(_poolMap[baseToken]),
                    updatedGlobalFundingGrowth.twPremiumX96,
                    updatedGlobalFundingGrowth.twPremiumDivBySqrtPriceX96
                );

            liquidityCoefficientInFundingPayment = liquidityCoefficientInFundingPayment.add(
                _getLiquidityCoefficientInFundingPayment(order, fundingGrowthRangeInfo)
            );

            // TODO funding review whether this section should be here or go upward -> should be a yes
            order.lastTwPremiumGrowthInsideX96 = fundingGrowthRangeInfo.twPremiumGrowthInsideX96;
            order.lastTwPremiumGrowthBelowX96 = fundingGrowthRangeInfo.twPremiumGrowthBelowX96;
            order.lastTwPremiumDivBySqrtPriceGrowthInsideX96 = fundingGrowthRangeInfo
                .twPremiumDivBySqrtPriceGrowthInsideX96;
        }

        int256 availableAndDebtCoefficientInFundingPayment =
            _getAvailableAndDebtCoefficientInFundingPayment(
                account.tokenInfoMap[baseToken],
                updatedGlobalFundingGrowth.twPremiumX96,
                account.lastTwPremiumGrowthGlobalX96Map[baseToken]
            );

        fundingPayment = fundingPayment
            .add(liquidityCoefficientInFundingPayment)
            .add(availableAndDebtCoefficientInFundingPayment)
            .div(1 days);

        // update fundingGrowth of funding payment coefficient from available and debt
        account.lastTwPremiumGrowthGlobalX96Map[baseToken] = updatedGlobalFundingGrowth.twPremiumX96;
    }

    //
    // INTERNAL VIEW FUNCTIONS
    //

    // -------------------------------
    // --- funding related getters ---

    function _getPendingFundingPayment(
        address trader,
        address baseToken,
        FundingGrowth memory updatedGlobalFundingGrowth
    ) private view returns (int256 fundingPayment) {
        _requireHasBaseToken(baseToken);
        Account storage account = _accountMap[trader];
        bytes32[] memory orderIds = account.openOrderIdsMap[baseToken];
        mapping(int24 => Tick.GrowthInfo) storage tickMap = _growthOutsideTickMap[baseToken];

        int256 liquidityCoefficientInFundingPayment;
        // funding of liquidity
        for (uint256 i = 0; i < orderIds.length; i++) {
            OpenOrder memory order = _openOrderMap[orderIds[i]];
            Tick.FundingGrowthRangeInfo memory fundingGrowthRangeInfo =
                tickMap.getAllFundingGrowth(
                    order.lowerTick,
                    order.upperTick,
                    UniswapV3Broker.getTick(_poolMap[baseToken]),
                    updatedGlobalFundingGrowth.twPremiumX96,
                    updatedGlobalFundingGrowth.twPremiumDivBySqrtPriceX96
                );

            liquidityCoefficientInFundingPayment = liquidityCoefficientInFundingPayment.add(
                _getLiquidityCoefficientInFundingPayment(order, fundingGrowthRangeInfo)
            );
        }

        int256 availableAndDebtCoefficientInFundingPayment =
            _getAvailableAndDebtCoefficientInFundingPayment(
                account.tokenInfoMap[baseToken],
                updatedGlobalFundingGrowth.twPremiumX96,
                account.lastTwPremiumGrowthGlobalX96Map[baseToken]
            );

        fundingPayment = fundingPayment
            .add(liquidityCoefficientInFundingPayment)
            .add(availableAndDebtCoefficientInFundingPayment)
            .div(1 days);
    }

    function _getAllPendingFundingPayment(address trader) private view returns (int256 fundingPayment) {
        for (uint256 i = 0; i < _accountMap[trader].tokens.length; i++) {
            address baseToken = _accountMap[trader].tokens[i];
            if (_isPoolExistent(baseToken)) {
                fundingPayment = fundingPayment.add(getPendingFundingPayment(trader, baseToken));
            }
        }
    }

    function _getUpdatedGlobalFundingGrowth(address baseToken)
        private
        view
        returns (FundingGrowth memory updatedGlobalFundingGrowth)
    {
        FundingGrowth storage outdatedGlobalFundingGrowth = _globalFundingGrowthX96Map[baseToken];

        uint256 lastSettledTimestamp = _lastSettledTimestampMap[baseToken];
        if (lastSettledTimestamp != _blockTimestamp() && lastSettledTimestamp != 0) {
            int256 twPremiumDeltaX96 =
                _getMarkTwapX96(baseToken)
                    .toInt256()
                    .sub(_getIndexPrice(baseToken, twapInterval).formatX10_18ToX96().toInt256())
                    .mul(_blockTimestamp().sub(lastSettledTimestamp).toInt256());

            updatedGlobalFundingGrowth.twPremiumX96 = outdatedGlobalFundingGrowth.twPremiumX96.add(twPremiumDeltaX96);

            // overflow inspection:
            // assuming premium = 1 billion (1e9), time diff = 1 year (3600 * 24 * 365)
            // log(1e9 * 2^96 * (3600 * 24 * 365) * 2^96) / log(2) = 246.8078491997 < 255
            updatedGlobalFundingGrowth.twPremiumDivBySqrtPriceX96 = outdatedGlobalFundingGrowth
                .twPremiumDivBySqrtPriceX96
                .add(
                (twPremiumDeltaX96.mul(_IQ96)).div(
                    uint256(UniswapV3Broker.getSqrtMarkPriceX96(_poolMap[baseToken])).toInt256()
                )
            );
        } else {
            // if this is the latest updated block, values in _globalFundingGrowthX96Map are up-to-date already
            updatedGlobalFundingGrowth = outdatedGlobalFundingGrowth;
        }
    }

    function _getLiquidityCoefficientInFundingPayment(
        OpenOrder memory order,
        Tick.FundingGrowthRangeInfo memory fundingGrowthRangeInfo
    ) private pure returns (int256 liquidityCoefficientInFundingPayment) {
        uint160 sqrtPriceX96AtUpperTick = TickMath.getSqrtRatioAtTick(order.upperTick);

        // base amount below the range
        uint256 baseAmountBelow =
            UniswapV3Broker.getAmount0ForLiquidity(
                TickMath.getSqrtRatioAtTick(order.lowerTick),
                sqrtPriceX96AtUpperTick,
                order.liquidity
            );
        int256 fundingBelowX96 =
            baseAmountBelow.toInt256().mul(
                fundingGrowthRangeInfo.twPremiumGrowthBelowX96.sub(order.lastTwPremiumGrowthBelowX96)
            );

        // funding inside the range =
        // liquidity * (ΔtwPremiumDivBySqrtPriceGrowthInsideX96 - ΔtwPremiumGrowthInsideX96 / sqrtPriceAtUpperTick)
        int256 fundingInsideX96 =
            uint256(order.liquidity).toInt256().mul(
                // ΔtwPremiumDivBySqrtPriceGrowthInsideX96
                fundingGrowthRangeInfo
                    .twPremiumDivBySqrtPriceGrowthInsideX96
                    .sub(order.lastTwPremiumDivBySqrtPriceGrowthInsideX96)
                    .sub(
                    // ΔtwPremiumGrowthInsideX96
                    (fundingGrowthRangeInfo.twPremiumGrowthInsideX96.sub(order.lastTwPremiumGrowthInsideX96).mul(_IQ96))
                        .div(sqrtPriceX96AtUpperTick)
                )
            );

        return fundingBelowX96.add(fundingInsideX96).div(_IQ96);
    }

    function _getAvailableAndDebtCoefficientInFundingPayment(
        TokenInfo memory tokenInfo,
        int256 twPremiumGrowthGlobalX96,
        int256 lastTwPremiumGrowthGlobalX96
    ) private pure returns (int256 availableAndDebtCoefficientInFundingPayment) {
        return
            tokenInfo
                .available
                .toInt256()
                .sub(tokenInfo.debt.toInt256())
                .mul(twPremiumGrowthGlobalX96.sub(lastTwPremiumGrowthGlobalX96))
                .div(_IQ96);
    }

    function _getMarkTwapX96(address token) private view returns (uint256) {
        uint32 twapIntervalArg = twapInterval;

        // shorten twapInterval if there is no prior observation
        if (_firstTradedTimestampMap[token] == 0) {
            twapIntervalArg = 0;
        } else if (twapIntervalArg > _blockTimestamp().sub(_firstTradedTimestampMap[token])) {
            // overflow inspection:
            // 2 ^ 32 = 4,294,967,296 > 100 years = 60 * 60 * 24 * 365 * 100 = 3,153,600,000
            twapIntervalArg = uint32(_blockTimestamp().sub(_firstTradedTimestampMap[token]));
        }

        return UniswapV3Broker.getSqrtMarkTwapX96(_poolMap[token], twapIntervalArg).formatSqrtPriceX96ToPriceX96();
    }

    // --- funding related getters ---
    // -------------------------------

    function _getIndexPrice(address token, uint256 twapIntervalArg) private view returns (uint256) {
        // TODO funding
        // decide on whether we should use twapInterval the state or the input twapIntervalArg
        // if we use twapInterval, we might need a require() or might not, as the lower level will might deal with it
        return IIndexPrice(token).getIndexPrice(twapIntervalArg);
    }

    // return decimals 18
    function _getTotalInitialMarginRequirement(address trader) internal view returns (uint256) {
        // right now we have only one quote token USDC, which is equivalent to our internal accounting unit.
        uint256 quoteDebtValue = _accountMap[trader].tokenInfoMap[quoteToken].debt;
        uint256 totalPositionValue = _getTotalAbsPositionValue(trader);
        uint256 totalBaseDebtValue = _getTotalBaseDebtValue(trader);
        return Math.max(totalPositionValue, totalBaseDebtValue.add(quoteDebtValue)).mul(imRatio).divideBy10_18();
    }

    function _getTotalMinimumMarginRequirement(address trader) internal view returns (uint256) {
        return _getTotalAbsPositionValue(trader).mul(mmRatio).divideBy10_18();
    }

    function _getDebtValue(address token, uint256 amount) private view returns (uint256) {
        return amount.mul(_getIndexPrice(token, 0)).divideBy10_18();
    }

    // return in settlement token decimals
    function _getTotalCollateralValue(address trader) private view returns (int256) {
        int256 owedRealizedPnl = _accountMap[trader].owedRealizedPnl;
        return
            IVault(vault).balanceOf(trader).toInt256().addS(
                owedRealizedPnl.sub(_getAllPendingFundingPayment(trader)),
                _settlementTokenDecimals
            );
    }

    // TODO refactor with _getTotalBaseDebtValue and getTotalUnrealizedPnl
    function _getTotalAbsPositionValue(address trader) private view returns (uint256) {
        address[] memory tokens = _accountMap[trader].tokens;
        uint256 totalPositionValue;
        uint256 tokenLen = tokens.length;
        for (uint256 i = 0; i < tokenLen; i++) {
            address baseToken = tokens[i];
            if (_isPoolExistent(baseToken)) {
                // will not use negative value in this case
                uint256 positionValue = getPositionValue(trader, baseToken, 0).abs();
                totalPositionValue = totalPositionValue.add(positionValue);
            }
        }
        return totalPositionValue;
    }

    function _getTotalBaseDebtValue(address trader) private view returns (uint256) {
        Account storage account = _accountMap[trader];
        uint256 totalBaseDebtValue;
        uint256 tokenLen = account.tokens.length;
        for (uint256 i = 0; i < tokenLen; i++) {
            address baseToken = account.tokens[i];
            if (_isPoolExistent(baseToken)) {
                uint256 baseDebtValue = _getDebtValue(baseToken, account.tokenInfoMap[baseToken].debt);
                totalBaseDebtValue = totalBaseDebtValue.add(baseDebtValue);
            }
        }
        return totalBaseDebtValue;
    }

    /// @dev funding payment belongs to realizedPnl, not token amount
    function _getTotalTokenAmountInPool(
        address trader,
        address baseToken,
        uint160 sqrtMarkPriceX96,
        bool fetchBase // true: fetch base amount, false: fetch quote amount
    ) private view returns (uint256 tokenAmount) {
        bytes32[] memory orderIds = _accountMap[trader].openOrderIdsMap[baseToken];

        //
        // tick:    lower             upper
        //       -|---+-----------------+---|--
        //     case 1                    case 2
        //
        // if current price < upper tick, maker has base
        // case 1 : current price < lower tick
        //  --> maker only has base token
        //
        // if current price > lower tick, maker has quote
        // case 2 : current price > upper tick
        //  --> maker only has quote token
        for (uint256 i = 0; i < orderIds.length; i++) {
            OpenOrder memory order = _openOrderMap[orderIds[i]];

            uint256 amount;
            {
                uint160 sqrtPriceAtLowerTick = TickMath.getSqrtRatioAtTick(order.lowerTick);
                uint160 sqrtPriceAtUpperTick = TickMath.getSqrtRatioAtTick(order.upperTick);
                if (fetchBase && sqrtMarkPriceX96 < sqrtPriceAtUpperTick) {
                    amount = UniswapV3Broker.getAmount0ForLiquidity(
                        sqrtMarkPriceX96 > sqrtPriceAtLowerTick ? sqrtMarkPriceX96 : sqrtPriceAtLowerTick,
                        sqrtPriceAtUpperTick,
                        order.liquidity
                    );
                } else if (!fetchBase && sqrtMarkPriceX96 > sqrtPriceAtLowerTick) {
                    amount = UniswapV3Broker.getAmount1ForLiquidity(
                        sqrtPriceAtLowerTick,
                        sqrtMarkPriceX96 < sqrtPriceAtUpperTick ? sqrtMarkPriceX96 : sqrtPriceAtUpperTick,
                        order.liquidity
                    );
                }
            }
            tokenAmount = tokenAmount.add(amount);

            if (!fetchBase) {
                int24 tick = TickMath.getTickAtSqrtRatio(sqrtMarkPriceX96);

                // uncollected quote fee in ClearingHouse
                mapping(int24 => Tick.GrowthInfo) storage tickMap = _growthOutsideTickMap[baseToken];
                uint256 feeGrowthGlobalX128 = _feeGrowthGlobalX128Map[baseToken];
                uint256 feeGrowthInsideClearingHouseX128 =
                    tickMap.getFeeGrowthInside(order.lowerTick, order.upperTick, tick, feeGrowthGlobalX128);

                tokenAmount = tokenAmount.add(
                    _calcOwedFee(
                        order.liquidity,
                        feeGrowthInsideClearingHouseX128,
                        order.feeGrowthInsideClearingHouseLastX128
                    )
                );
            }
        }
    }

    function _getPositionSize(
        address trader,
        address baseToken,
        uint160 sqrtMarkPriceX96
    ) private view returns (int256) {
        TokenInfo memory baseTokenInfo = _accountMap[trader].tokenInfoMap[baseToken];
        uint256 vBaseAmount =
            baseTokenInfo.available.add(
                _getTotalTokenAmountInPool(
                    trader,
                    baseToken,
                    sqrtMarkPriceX96,
                    true // get base token amount
                )
            );

        // NOTE: when a token goes into UniswapV3 pool (addLiquidity or swap), there would be 1 wei rounding error
        // for instance, maker adds liquidity with 2 base (2000000000000000000),
        // the actual base amount in pool would be 1999999999999999999
        int256 positionSize = vBaseAmount.toInt256().sub(baseTokenInfo.debt.toInt256());
        return positionSize.abs() < _DUST ? 0 : positionSize;
    }

    function _isPoolExistent(address baseToken) internal view returns (bool) {
        return _poolMap[baseToken] != address(0);
    }

    function _isIncreasePosition(
        address trader,
        address baseToken,
        bool isBaseToQuote
    ) private returns (bool) {
        // increase position == old/new position are in the same direction
        int256 positionSize = getPositionSize(trader, baseToken);
        bool isOldPositionShort = positionSize < 0 ? true : false;
        return (positionSize == 0 || isOldPositionShort == isBaseToQuote);
    }

    function _getOrderId(
        address trader,
        address baseToken,
        int24 lowerTick,
        int24 upperTick
    ) internal pure returns (bytes32) {
        return keccak256(abi.encodePacked(address(trader), address(baseToken), lowerTick, upperTick));
    }

    function _getAccountBaseTokenKey(address account, address baseToken) private pure returns (bytes32) {
        return keccak256(abi.encodePacked(account, baseToken));
    }

    function _calcOwedFee(
        uint128 liquidity,
        uint256 feeGrowthInsideNew,
        uint256 feeGrowthInsideOld
    ) private pure returns (uint256) {
        // can NOT use safeMath, feeGrowthInside could be a very large value(a negative value)
        // which causes underflow but what we want is the difference only
        return FullMath.mulDiv(feeGrowthInsideNew - feeGrowthInsideOld, liquidity, FixedPoint128.Q128);
    }

    function _emitLiquidityChanged(
        address maker,
        AddLiquidityParams memory params,
        UniswapV3Broker.AddLiquidityResponse memory response,
        uint256 quoteFee
    ) private {
        emit LiquidityChanged(
            maker,
            params.baseToken,
            quoteToken,
            params.lowerTick,
            params.upperTick,
            response.base.toInt256(),
            response.quote.toInt256(),
            response.liquidity.toInt128(),
            quoteFee
        );
    }

    function _emitLiquidityChanged(
        address maker,
        InternalRemoveLiquidityParams memory params,
        UniswapV3Broker.RemoveLiquidityResponse memory response,
        uint256 quoteFee
    ) private {
        emit LiquidityChanged(
            maker,
            params.baseToken,
            quoteToken,
            params.lowerTick,
            params.upperTick,
            -response.base.toInt256(),
            -response.quote.toInt256(),
            -params.liquidity.toInt128(),
            quoteFee
        );
    }

    function _requireHasBaseToken(address baseToken) private view {
        // CH_BTNE: base token not exists
        require(_isPoolExistent(baseToken), "CH_BTNE");
    }

    function _requireLargerThanInitialMarginRequirement(address trader) private view {
        // CH_NEAV: not enough account value
        require(
            getAccountValue(trader).gte(_getTotalInitialMarginRequirement(trader).toInt256(), _settlementTokenDecimals),
            "CH_NEAV"
        );
    }
}<|MERGE_RESOLUTION|>--- conflicted
+++ resolved
@@ -1000,57 +1000,6 @@
         }
     }
 
-<<<<<<< HEAD
-=======
-    function _addLiquidityToOrder(AddLiquidityToOrderParams memory params) private returns (uint256 fee) {
-        // load existing open order
-        bytes32 orderId = _getOrderId(params.maker, params.baseToken, params.lowerTick, params.upperTick);
-        OpenOrder storage openOrder = _openOrderMap[orderId];
-
-        uint256 feeGrowthInsideClearingHouseX128;
-        mapping(int24 => Tick.GrowthInfo) storage tickMap = _growthOutsideTickMap[params.baseToken];
-        if (openOrder.liquidity == 0) {
-            // it's a new order
-            bytes32[] storage orderIds = _accountMap[params.maker].openOrderIdsMap[params.baseToken];
-            // CH_ONE: orders number exceeded
-            require(maxOrdersPerMarket == 0 || orderIds.length < maxOrdersPerMarket, "CH_ONE");
-            orderIds.push(orderId);
-
-            openOrder.lowerTick = params.lowerTick;
-            openOrder.upperTick = params.upperTick;
-
-            Tick.FundingGrowthRangeInfo memory fundingGrowthRangeInfo =
-                tickMap.getAllFundingGrowth(
-                    openOrder.lowerTick,
-                    openOrder.upperTick,
-                    UniswapV3Broker.getTick(_poolMap[params.baseToken]),
-                    params.globalFundingGrowth.twPremiumX96,
-                    params.globalFundingGrowth.twPremiumDivBySqrtPriceX96
-                );
-            openOrder.lastTwPremiumGrowthInsideX96 = fundingGrowthRangeInfo.twPremiumGrowthInsideX96;
-            openOrder.lastTwPremiumGrowthBelowX96 = fundingGrowthRangeInfo.twPremiumGrowthBelowX96;
-            openOrder.lastTwPremiumDivBySqrtPriceGrowthInsideX96 = fundingGrowthRangeInfo
-                .twPremiumDivBySqrtPriceGrowthInsideX96;
-        } else {
-            feeGrowthInsideClearingHouseX128 = tickMap.getFeeGrowthInside(
-                params.lowerTick,
-                params.upperTick,
-                UniswapV3Broker.getTick(params.pool),
-                params.feeGrowthGlobalClearingHouseX128
-            );
-            fee = _calcOwedFee(
-                openOrder.liquidity,
-                feeGrowthInsideClearingHouseX128,
-                openOrder.feeGrowthInsideClearingHouseLastX128
-            );
-        }
-
-        // update open order with new liquidity
-        openOrder.liquidity = openOrder.liquidity.toUint256().add(params.liquidity).toUint128();
-        openOrder.feeGrowthInsideClearingHouseLastX128 = feeGrowthInsideClearingHouseX128;
-    }
-
->>>>>>> e02b4329
     // expensive
     function _deregisterBaseToken(address account, address baseToken) private {
         // TODO add test: open long, add pool, now tokenInfo is cleared,
