// SPDX-License-Identifier: GPL-2.0-or-later
pragma solidity 0.7.6;
pragma abicoder v2;

import { Ownable } from "@openzeppelin/contracts/access/Ownable.sol";
import { Math } from "@openzeppelin/contracts/math/Math.sol";
import { SafeMath } from "@openzeppelin/contracts/math/SafeMath.sol";
import { SignedSafeMath } from "@openzeppelin/contracts/math/SignedSafeMath.sol";
import { ReentrancyGuard } from "@openzeppelin/contracts/utils/ReentrancyGuard.sol";
import { SafeCast } from "@openzeppelin/contracts/utils/SafeCast.sol";
import { IUniswapV3Pool } from "@uniswap/v3-core/contracts/interfaces/IUniswapV3Pool.sol";
import { TransferHelper } from "@uniswap/lib/contracts/libraries/TransferHelper.sol";
import { IUniswapV3MintCallback } from "@uniswap/v3-core/contracts/interfaces/callback/IUniswapV3MintCallback.sol";
import { IUniswapV3SwapCallback } from "@uniswap/v3-core/contracts/interfaces/callback/IUniswapV3SwapCallback.sol";
import { FullMath } from "@uniswap/v3-core/contracts/libraries/FullMath.sol";
import { FixedPoint128 } from "@uniswap/v3-core/contracts/libraries/FixedPoint128.sol";
import { FixedPoint96 } from "@uniswap/v3-core/contracts/libraries/FixedPoint96.sol";
import { SwapMath } from "@uniswap/v3-core/contracts/libraries/SwapMath.sol";
import { TickMath } from "@uniswap/v3-core/contracts/libraries/TickMath.sol";
import { LiquidityMath } from "@uniswap/v3-core/contracts/libraries/LiquidityMath.sol";
import { UniswapV3Broker } from "./lib/UniswapV3Broker.sol";
import { PerpMath } from "./lib/PerpMath.sol";
import { FeeMath } from "./lib/FeeMath.sol";
import { IMintableERC20 } from "./interface/IMintableERC20.sol";
import { IERC20Metadata } from "./interface/IERC20Metadata.sol";
import { ISettlement } from "./interface/ISettlement.sol";
import { IIndexPrice } from "./interface/IIndexPrice.sol";
import { Validation } from "./base/Validation.sol";
import { Tick } from "./lib/Tick.sol";
import { SettlementTokenMath } from "./lib/SettlementTokenMath.sol";
import { IVault } from "./interface/IVault.sol";
import { ArbBlockContext } from "./arbitrum/ArbBlockContext.sol";

contract ClearingHouse is
    IUniswapV3MintCallback,
    IUniswapV3SwapCallback,
    ISettlement,
    ReentrancyGuard,
    Validation,
    Ownable
{
    using SafeMath for uint256;
    using SafeMath for uint160;
    using SafeCast for uint256;
    using SafeCast for uint128;
    using SignedSafeMath for int256;
    using SafeCast for int256;
    using PerpMath for uint256;
    using PerpMath for int256;
    using PerpMath for uint160;
    using Tick for mapping(int24 => Tick.GrowthInfo);
    using SettlementTokenMath for uint256;
    using SettlementTokenMath for int256;

    //
    // events
    //
    event PoolAdded(address indexed baseToken, uint24 indexed feeRatio, address indexed pool);
    event Minted(address indexed trader, address indexed token, uint256 amount);
    event Burned(address indexed trader, address indexed token, uint256 amount);
    event LiquidityChanged(
        address indexed maker,
        address indexed baseToken,
        address indexed quoteToken,
        int24 lowerTick,
        int24 upperTick,
        // amount of base token added to the liquidity (excl. fee) (+: add liquidity, -: remove liquidity)
        int256 base,
        // amount of quote token added to the liquidity (excl. fee) (+: add liquidity, -: remove liquidity)
        int256 quote,
        int128 liquidity, // amount of liquidity unit added (+: add liquidity, -: remove liquidity)
        uint256 quoteFee // amount of quote token the maker received as fee
    );
    event FundingSettled(
        address indexed trader,
        address indexed baseToken,
        int256 amount // +: trader pays, -: trader receives
    );
    event GlobalFundingGrowthUpdated(
        address indexed baseToken,
        int256 twPremiumGrowthX192,
        int256 twPremiumDivBySqrtPriceX96
    );
    event Swapped(
        address indexed trader,
        address indexed baseToken,
        int256 exchangedPositionSize,
        int256 exchangedPositionNotional,
        uint256 fee,
        uint256 badDebt
    );

    event LiquidationPenaltyRatioChanged(uint256 liquidationPenaltyRatio);

    event PositionLiquidated(
        address indexed trader,
        address indexed baseToken,
        uint256 positionNotional,
        uint256 positionSize,
        uint256 liquidationFee,
        address liquidator
    );

    //
    // Struct
    //

    struct Account {
        // realized pnl but haven't settle to collateral, vToken decimals
        int256 owedRealizedPnl;
        address[] tokens; // all tokens (base only) this account is in debt of
        // key: token address, e.g. vETH...
        mapping(address => TokenInfo) tokenInfoMap; // balance & debt info of each token
        // key: base token address
        // a fraction of open notional that can unify the openNotional for both maker and taker
        mapping(address => int256) openNotionalFractionMap;
        // key: token address, e.g. vETH, vUSDC...
        mapping(address => MakerPosition) makerPositionMap; // open orders for maker
        // key: token address, value: the last twPremiumGrowthGlobalX96
        mapping(address => int256) lastTwPremiumGrowthGlobalX96Map;
    }

    struct TokenInfo {
        uint256 available; // amount available in CH
        uint256 debt;
    }

    /// @param feeGrowthInsideClearingHouseLastX128 there is only quote fee in ClearingHouse
    struct OpenOrder {
        uint128 liquidity;
        int24 lowerTick;
        int24 upperTick;
        uint256 feeGrowthInsideClearingHouseLastX128;
<<<<<<< HEAD
        uint256 feeGrowthInsideUniswapLastX128;
        int256 lastTwPremiumGrowthInsideX96;
        int256 lastTwPremiumGrowthBelowX96;
        int256 lastTwPremiumDivBySqrtPriceGrowthInsideX96;
=======
>>>>>>> 82ecb447
    }

    struct MakerPosition {
        bytes32[] orderIds;
        // key: order id
        mapping(bytes32 => OpenOrder) openOrderMap;
    }

    struct FundingGrowth {
        // tw: time-weighted
        int256 twPremiumX96;
        int256 twPremiumDivBySqrtPriceX96;
    }

    struct AddLiquidityParams {
        address baseToken;
        uint256 base;
        uint256 quote;
        int24 lowerTick;
        int24 upperTick;
        uint256 minBase;
        uint256 minQuote;
        uint256 deadline;
    }

    struct AddLiquidityToOrderParams {
        address maker;
        address baseToken;
        address pool;
        int24 lowerTick;
        int24 upperTick;
        uint256 feeGrowthGlobalClearingHouseX128;
        uint256 feeGrowthInsideQuoteX128;
        uint256 liquidity;
        FundingGrowth globalFundingGrowth;
    }

    /// @param liquidity collect fee when 0
    struct RemoveLiquidityParams {
        address baseToken;
        int24 lowerTick;
        int24 upperTick;
        uint128 liquidity;
        uint256 minBase;
        uint256 minQuote;
        uint256 deadline;
    }

    struct RemoveLiquidityFromOrderParams {
        address maker;
        address baseToken;
        address pool;
        int24 lowerTick;
        int24 upperTick;
        uint256 feeGrowthInsideQuoteX128;
        uint256 liquidity;
    }

    struct InternalRemoveLiquidityParams {
        address maker;
        address baseToken;
        int24 lowerTick;
        int24 upperTick;
        uint128 liquidity;
    }

    struct SwapParams {
        address baseToken;
        bool isBaseToQuote;
        bool isExactInput;
        uint256 amount;
        uint160 sqrtPriceLimitX96; // price slippage protection
    }

    struct InternalSwapParams {
        address trader;
        address baseToken;
        bool isBaseToQuote;
        bool isExactInput;
        uint256 amount;
        uint160 sqrtPriceLimitX96; // price slippage protection
        bool mintForTrader;
    }

    struct InternalFeeUpdateParams {
        SwapState state;
        address baseToken;
        bool isBaseToQuote;
        uint160 sqrtPriceLimitX96;
        uint24 clearingHouseFeeRatio;
        uint24 uniswapFeeRatio;
    }

    struct SwapResponse {
        uint256 deltaAvailableBase;
        uint256 deltaAvailableQuote;
        uint256 exchangedPositionSize;
        uint256 exchangedPositionNotional;
    }

    struct SwapStep {
        uint160 initialSqrtPriceX96;
        int24 nextTick;
        bool isNextTickInitialized;
        uint160 nextSqrtPriceX96;
        uint256 amountIn;
        uint256 amountOut;
        uint256 feeAmount;
    }

    struct SwapState {
        int24 tick;
        uint160 sqrtPriceX96;
        int256 amountSpecifiedRemaining;
        uint256 feeGrowthGlobalX128;
        uint128 liquidity;
    }

    struct OpenPositionParams {
        address baseToken;
        bool isBaseToQuote;
        bool isExactInput;
        uint256 amount;
        uint160 sqrtPriceLimitX96; // price slippage protection
    }

    struct InternalOpenPositionParams {
        address trader;
        address baseToken;
        bool isBaseToQuote;
        bool isExactInput;
        uint256 amount;
        uint160 sqrtPriceLimitX96; // price slippage protection
        bool skipMarginRequirementCheck;
    }

    struct SwapCallbackData {
        address trader;
        address baseToken;
        bool mintForTrader;
        uint256 fee;
    }

    struct TickStatus {
        int24 lastUpdatedBlockTick;
        uint256 lastUpdatedBlock;
    }

    // 10 wei
    uint256 private constant _DUST = 10;
    // int 2^96
    int256 private constant _IQ96 = 0x1000000000000000000000000;

    //
    // state variables
    //
    address public immutable quoteToken;
    address public immutable uniswapV3Factory;
    address public vault;

    uint256 public imRatio = 0.1 ether; // initial-margin ratio, 10%
    uint256 public mmRatio = 0.0625 ether; // minimum-margin ratio, 6.25%
    uint256 public liquidationPenaltyRatio = 0.025 ether; // initial penalty ratio, 2.5%

    uint8 private immutable _settlementTokenDecimals;

    uint32 public twapInterval = 15 minutes;

    // key: base token, value: pool
    mapping(address => address) private _poolMap;

    // key: trader
    mapping(address => Account) private _accountMap;

    // first key: base token, second key: tick index
    // value: the accumulator of **Tick.GrowthInfo** outside each tick of each pool
    mapping(address => mapping(int24 => Tick.GrowthInfo)) private _growthOutsideTickMap;

    // value: the global accumulator of **quote fee transformed from base fee** of each pool
    // key: base token, value: pool
    mapping(address => uint256) private _feeGrowthGlobalX128Map;

    // key: base token
    mapping(address => uint256) private _firstTradedTimestampMap;
    mapping(address => uint256) private _lastSettledTimestampMap;
    mapping(address => FundingGrowth) private _globalFundingGrowthX96Map;

    // uniswapFeeRatioMap cache only
    mapping(address => uint24) public uniswapFeeRatioMap;
    mapping(address => uint24) public clearingHouseFeeRatioMap;

    // key: base token. a threshold to limit the price impact per block when reducing or closing the position
    mapping(address => uint256) private _maxTickCrossedWithinBlockMap;

    // key: base token. tracking the final tick from last block
    // will be used for comparing if it exceeds maxTickCrossedWithinBlock
    mapping(address => TickStatus) private _tickStatusMap;

    constructor(
        address vaultArg,
        address quoteTokenArg,
        address uniV3FactoryArg
    ) {
        // vault is 0
        require(vaultArg != address(0), "CH_VI0");

        // quoteToken is 0
        require(quoteTokenArg != address(0), "CH_QI0");

        // uniV3Factory is 0
        require(uniV3FactoryArg != address(0), "CH_U10");

        vault = vaultArg;
        quoteToken = quoteTokenArg;
        uniswapV3Factory = uniV3FactoryArg;

        _settlementTokenDecimals = IVault(vault).decimals();
    }

    //
    // EXTERNAL FUNCTIONS
    //
    function addPool(address baseToken, uint24 feeRatio) external onlyOwner {
        // TODO enforce decimals = 18
        // to ensure the base is always token0 and quote is always token1
        // CH_IB: invalid baseToken
        require(baseToken < quoteToken, "CH_IB");
        address pool = UniswapV3Broker.getPool(uniswapV3Factory, quoteToken, baseToken, feeRatio);
        // CH_NEP: non-existent pool in uniswapV3 factory
        require(pool != address(0), "CH_NEP");
        // CH_EP: existent pool in ClearingHouse
        require(pool != _poolMap[baseToken], "CH_EP");
        // CH_PNI: pool not (yet) initialized
        require(UniswapV3Broker.getSqrtMarkPriceX96(pool) != 0, "CH_PNI");

        _poolMap[baseToken] = pool;
        uniswapFeeRatioMap[pool] = UniswapV3Broker.getUniswapFeeRatio(pool);
        clearingHouseFeeRatioMap[pool] = uniswapFeeRatioMap[pool];
        emit PoolAdded(baseToken, feeRatio, pool);
    }

    function setMaxTickCrossedWithinBlockMap(address baseToken, uint256 maxTickCrossedWithinBlock) external onlyOwner {
        _requireHasBaseToken(baseToken);
        _maxTickCrossedWithinBlockMap[baseToken] = maxTickCrossedWithinBlock;
    }

    function mint(address token, uint256 amount) external nonReentrant() {
        if (token != quoteToken) {
            _requireHasBaseToken(token);
            _registerBaseToken(_msgSender(), token);
        }
        // always check margin ratio
        _mint(_msgSender(), token, amount, true);
    }

    /**
     * @param amount the amount of debt to burn
     */
    function burn(address token, uint256 amount) public nonReentrant() {
        if (token != quoteToken) {
            _requireHasBaseToken(token);
        }
        _burn(_msgSender(), token, amount);
    }

    function swap(SwapParams memory params) public nonReentrant() returns (SwapResponse memory) {
        _requireHasBaseToken(params.baseToken);
        _registerBaseToken(_msgSender(), params.baseToken);

        return
            _swapAndCalculateOpenNotional(
                InternalSwapParams({
                    trader: _msgSender(),
                    baseToken: params.baseToken,
                    isBaseToQuote: params.isBaseToQuote,
                    isExactInput: params.isExactInput,
                    amount: params.amount,
                    sqrtPriceLimitX96: params.sqrtPriceLimitX96,
                    mintForTrader: false
                })
            );
    }

    function addLiquidity(AddLiquidityParams calldata params) external nonReentrant() checkDeadline(params.deadline) {
        _requireHasBaseToken(params.baseToken);

        address trader = _msgSender();
        // register token if it's the first time
        _registerBaseToken(trader, params.baseToken);

        FundingGrowth memory updatedGlobalFundingGrowth =
            _settleFundingAndUpdateFundingGrowth(trader, params.baseToken);

        // update internal states
        TokenInfo storage baseTokenInfo = _accountMap[trader].tokenInfoMap[params.baseToken];
        TokenInfo storage quoteTokenInfo = _accountMap[trader].tokenInfoMap[quoteToken];
        // CH_NEB: not enough available base amount
        require(baseTokenInfo.available >= params.base, "CH_NEB");
        // CH_NEB: not enough available quote amount
        require(quoteTokenInfo.available >= params.quote, "CH_NEQ");

        address pool = _poolMap[params.baseToken];
        uint256 feeGrowthGlobalClearingHouseX128 = _feeGrowthGlobalX128Map[params.baseToken];
        mapping(int24 => Tick.GrowthInfo) storage tickMap = _growthOutsideTickMap[params.baseToken];
        UniswapV3Broker.AddLiquidityResponse memory response;

        {
            bool initializedBeforeLower = UniswapV3Broker.getIsTickInitialized(pool, params.lowerTick);
            bool initializedBeforeUpper = UniswapV3Broker.getIsTickInitialized(pool, params.upperTick);

            // add liquidity to liquidity pool
            response = UniswapV3Broker.addLiquidity(
                UniswapV3Broker.AddLiquidityParams(
                    pool,
                    params.baseToken,
                    quoteToken,
                    params.lowerTick,
                    params.upperTick,
                    params.base,
                    params.quote
                )
            );

            int24 currentTick = UniswapV3Broker.getTick(pool);
            // initialize tick info
            if (!initializedBeforeLower && UniswapV3Broker.getIsTickInitialized(pool, params.lowerTick)) {
                tickMap.initialize(
                    params.lowerTick,
                    currentTick,
                    Tick.GrowthInfo(
                        feeGrowthGlobalClearingHouseX128,
                        updatedGlobalFundingGrowth.twPremiumX96,
                        updatedGlobalFundingGrowth.twPremiumDivBySqrtPriceX96
                    )
                );
            }
            if (!initializedBeforeUpper && UniswapV3Broker.getIsTickInitialized(pool, params.upperTick)) {
                tickMap.initialize(
                    params.upperTick,
                    currentTick,
                    Tick.GrowthInfo(
                        feeGrowthGlobalClearingHouseX128,
                        updatedGlobalFundingGrowth.twPremiumX96,
                        updatedGlobalFundingGrowth.twPremiumDivBySqrtPriceX96
                    )
                );
            }
        }

        // mint callback

        // price slippage check
        require(response.base >= params.minBase && response.quote >= params.minQuote, "CH_PSC");

        // mutate states
        uint256 fee =
            _addLiquidityToOrder(
                AddLiquidityToOrderParams({
                    maker: trader,
                    baseToken: params.baseToken,
                    pool: pool,
                    lowerTick: params.lowerTick,
                    upperTick: params.upperTick,
                    feeGrowthGlobalClearingHouseX128: feeGrowthGlobalClearingHouseX128,
                    feeGrowthInsideQuoteX128: response.feeGrowthInsideQuoteX128,
                    liquidity: response.liquidity.toUint256(),
                    globalFundingGrowth: updatedGlobalFundingGrowth
                })
            );

        // update token info
        // TODO should burn base fee received instead of adding it to available amount
        baseTokenInfo.available = baseTokenInfo.available.sub(response.base);
        quoteTokenInfo.available = quoteTokenInfo.available.add(fee).sub(response.quote);
        _addOpenNotionalFraction(trader, params.baseToken, response.quote.toInt256());

        // TODO move it back if we can fix stack too deep
<<<<<<< HEAD
        _emitLiquidityChanged(trader, params, response, quoteFeeClearingHouse.add(quoteFeeUniswap));
    }

    function _addLiquidityToOrder(AddLiquidityToOrderParams memory params)
        private
        returns (uint256 quoteFeeClearingHouse, uint256 quoteFeeUniswap)
    {
        // load existing open order
        bytes32 orderId = _getOrderId(params.maker, params.baseToken, params.lowerTick, params.upperTick);
        OpenOrder storage openOrder =
            _accountMap[params.maker].makerPositionMap[params.baseToken].openOrderMap[orderId];

        uint256 feeGrowthInsideClearingHouseX128;
        mapping(int24 => Tick.GrowthInfo) storage tickMap = _growthOutsideTickMap[params.baseToken];
        if (openOrder.liquidity == 0) {
            // it's a new order
            MakerPosition storage makerPosition = _accountMap[params.maker].makerPositionMap[params.baseToken];
            makerPosition.orderIds.push(orderId);

            openOrder.lowerTick = params.lowerTick;
            openOrder.upperTick = params.upperTick;

            Tick.FundingGrowthRangeInfo memory fundingGrowthRangeInfo =
                tickMap.getAllFundingGrowth(
                    openOrder.lowerTick,
                    openOrder.upperTick,
                    UniswapV3Broker.getTick(_poolMap[params.baseToken]),
                    params.globalFundingGrowth.twPremiumX96,
                    params.globalFundingGrowth.twPremiumDivBySqrtPriceX96
                );
            openOrder.lastTwPremiumGrowthInsideX96 = fundingGrowthRangeInfo.twPremiumGrowthInsideX96;
            openOrder.lastTwPremiumGrowthBelowX96 = fundingGrowthRangeInfo.twPremiumGrowthBelowX96;
            openOrder.lastTwPremiumDivBySqrtPriceGrowthInsideX96 = fundingGrowthRangeInfo
                .twPremiumDivBySqrtPriceGrowthInsideX96;
        } else {
            int24 currentTick = UniswapV3Broker.getTick(params.pool);

            feeGrowthInsideClearingHouseX128 = tickMap.getFeeGrowthInside(
                params.lowerTick,
                params.upperTick,
                currentTick,
                params.feeGrowthGlobalClearingHouseX128
            );
            quoteFeeClearingHouse = _calcOwedFee(
                openOrder.liquidity,
                feeGrowthInsideClearingHouseX128,
                openOrder.feeGrowthInsideClearingHouseLastX128
            );
            quoteFeeUniswap = _calcOwedFee(
                openOrder.liquidity,
                params.feeGrowthInsideQuoteX128,
                openOrder.feeGrowthInsideUniswapLastX128
            );
        }

        // update open order with new liquidity
        openOrder.liquidity = openOrder.liquidity.toUint256().add(params.liquidity).toUint128();
        openOrder.feeGrowthInsideClearingHouseLastX128 = feeGrowthInsideClearingHouseX128;
        openOrder.feeGrowthInsideUniswapLastX128 = params.feeGrowthInsideQuoteX128;
=======
        _emitLiquidityChanged(trader, params, response, fee);
>>>>>>> 82ecb447
    }

    function removeLiquidity(RemoveLiquidityParams calldata params)
        external
        nonReentrant()
        checkDeadline(params.deadline)
        returns (
            uint256 base,
            uint256 quote,
            uint256 fee
        )
    {
        _requireHasBaseToken(params.baseToken);
        (base, quote, fee) = _removeLiquidity(
            InternalRemoveLiquidityParams({
                maker: _msgSender(),
                baseToken: params.baseToken,
                lowerTick: params.lowerTick,
                upperTick: params.upperTick,
                liquidity: params.liquidity
            })
        );

        // price slippage check
        require(base >= params.minBase && quote >= params.minQuote, "CH_PSC");
    }

    function openPosition(OpenPositionParams memory params) external returns (uint256 deltaBase, uint256 deltaQuote) {
        _requireHasBaseToken(params.baseToken);
        _registerBaseToken(_msgSender(), params.baseToken);

        SwapResponse memory response =
            _openPosition(
                InternalOpenPositionParams({
                    trader: _msgSender(),
                    baseToken: params.baseToken,
                    isBaseToQuote: params.isBaseToQuote,
                    isExactInput: params.isExactInput,
                    amount: params.amount,
                    sqrtPriceLimitX96: params.sqrtPriceLimitX96,
                    skipMarginRequirementCheck: false
                })
            );

        return (response.deltaAvailableBase, response.deltaAvailableQuote);
    }

    // @inheritdoc IUniswapV3MintCallback
    function uniswapV3MintCallback(
        uint256 amount0Owed,
        uint256 amount1Owed,
        bytes calldata data // contains baseToken
    ) external override {
        address baseToken = abi.decode(data, (address));
        address pool = _poolMap[baseToken];
        // CH_FMV: failed mintCallback verification
        require(_msgSender() == pool, "CH_FMV");

        if (amount0Owed > 0) {
            TransferHelper.safeTransfer(IUniswapV3Pool(pool).token0(), pool, amount0Owed);
        }
        if (amount1Owed > 0) {
            TransferHelper.safeTransfer(IUniswapV3Pool(pool).token1(), pool, amount1Owed);
        }
    }

    function setLiquidationPenaltyRatio(uint256 liquidationPenaltyRatioArg) external onlyOwner {
        liquidationPenaltyRatio = liquidationPenaltyRatioArg;
        emit LiquidationPenaltyRatioChanged(liquidationPenaltyRatioArg);
    }

<<<<<<< HEAD
    function setTwapInterval(uint32 twapIntervalArg) external onlyOwner {
        twapInterval = twapIntervalArg;
        // TODO event declaration and emit here
=======
    function setFeeRatio(address baseToken, uint24 feeRatio) external onlyOwner {
        clearingHouseFeeRatioMap[_poolMap[baseToken]] = feeRatio;
>>>>>>> 82ecb447
    }

    function liquidate(address trader, address baseToken) external nonReentrant() {
        _requireHasBaseToken(baseToken);
        // CH_EAV: enough account value
        require(
            getAccountValue(trader).lt(_getTotalMinimumMarginRequirement(trader).toInt256(), _settlementTokenDecimals),
            "CH_EAV"
        );

        _removeAllLiquidity(trader, baseToken);

        // since all liquidity has been removed, there's no position in pool now
        TokenInfo memory tokenInfo = getTokenInfo(trader, baseToken);
        int256 positionSize = tokenInfo.available.toInt256().sub(tokenInfo.debt.toInt256());

        // if trader is on long side, baseToQuote: true, exactInput: true
        // if trader is on short side, baseToQuote: false (quoteToBase), exactInput: false (exactOutput)
        bool isLong = positionSize > 0 ? true : false;
        SwapResponse memory response =
            _openPosition(
                InternalOpenPositionParams({
                    trader: trader,
                    baseToken: baseToken,
                    isBaseToQuote: isLong,
                    isExactInput: isLong,
                    amount: positionSize.abs(),
                    sqrtPriceLimitX96: 0,
                    skipMarginRequirementCheck: true
                })
            );

        // trader's pnl-- as liquidation penalty
        uint256 liquidationFee = response.exchangedPositionNotional.mul(liquidationPenaltyRatio).divideBy10_18();
        _accountMap[trader].owedRealizedPnl = _accountMap[trader].owedRealizedPnl.sub(liquidationFee.toInt256());

        // increase liquidator's pnl liquidation reward
        address liquidator = _msgSender();
        _accountMap[liquidator].owedRealizedPnl = _accountMap[liquidator].owedRealizedPnl.add(
            liquidationFee.toInt256()
        );

        emit PositionLiquidated(
            trader,
            baseToken,
            response.exchangedPositionNotional,
            positionSize.abs(),
            liquidationFee,
            liquidator
        );
    }

    function uniswapV3SwapCallback(
        int256 amount0Delta,
        int256 amount1Delta,
        bytes calldata data
    ) external override {
        // swaps entirely within 0-liquidity regions are not supported -> 0 swap is forbidden
        // CH_F0S: forbidden 0 swap
        require(amount0Delta > 0 || amount1Delta > 0, "CH_F0S");

        SwapCallbackData memory callbackData = abi.decode(data, (SwapCallbackData));
        IUniswapV3Pool pool = IUniswapV3Pool(_poolMap[callbackData.baseToken]);
        // CH_FSV: failed swapCallback verification
        require(_msgSender() == address(pool), "CH_FSV");

        // amount0Delta & amount1Delta are guaranteed to be positive when being the amount to be paid
        (address token, uint256 amountToPay) =
            amount0Delta > 0 ? (pool.token0(), uint256(amount0Delta)) : (pool.token1(), uint256(amount1Delta));

        uint24 uniswapFeeRatio = uniswapFeeRatioMap[address(pool)];

        // we know the exact amount of a token needed for swap in the swap callback
        // we separate into two part
        // 1. extra minted tokens because the fee is charged by CH now
        // 2. tokens that a trader needs when openPosition
        //
        // check here for the design of custom fee ,
        // https://www.notion.so/perp/Customise-fee-tier-on-B2QFee-1b7244e1db63416c8651e8fa04128cdb
        // y = clearingHouseFeeRatio, x = uniswapFeeRatio

        // 1. fee charged by CH
        // because the amountToPay is scaled up,
        // we need to scale down the amount to get the exact user's input amount
        // the difference of these two values is minted for compensate the base/quote fee
        // here is an example for custom fee
        //  - clearing house fee: 2%, uniswap fee: 1%, use input with exact input: 1 quote
        //    our input to uniswap pool will be 1 * 0.98 / 0.99, and amountToPay is the same
        //    the `exactSwappedAmount` is (1 * 0.98 / 0.99) * 0.99 = 0.98
        //    the fee for uniswap pool is (1 * 0.98 / 0.99) * 0.01  <-- we need to mint
        uint256 exactSwappedAmount = FeeMath.calcScaledAmount(amountToPay, uniswapFeeRatio, false);
        // not use _mint() here since it will change trader's baseToken available/debt
        IMintableERC20(token).mint(address(this), amountToPay.sub(exactSwappedAmount));

        // 2. openPosition
        if (callbackData.mintForTrader) {
            uint256 availableBefore = getTokenInfo(callbackData.trader, token).available;
            // if quote to base, need to mint clearing house quote fee for trader
            uint256 amount =
                token == callbackData.baseToken ? exactSwappedAmount : exactSwappedAmount.add(callbackData.fee);
            if (availableBefore < amount) {
                _mint(callbackData.trader, token, amount.sub(availableBefore), false);
            }
        }

        // swap
        TransferHelper.safeTransfer(token, _msgSender(), amountToPay);
    }

    function cancelExcessOrders(address maker, address baseToken) external nonReentrant() {
        _requireHasBaseToken(baseToken);
        // CH_EAV: enough account value
        // shouldn't cancel open orders
        require(
            getAccountValue(maker).lt(_getTotalInitialMarginRequirement(maker).toInt256(), _settlementTokenDecimals),
            "CH_EAV"
        );

        bytes32[] memory orderIds = _accountMap[maker].makerPositionMap[baseToken].orderIds;
        for (uint256 i = 0; i < orderIds.length; i++) {
            bytes32 orderId = orderIds[i];
            OpenOrder memory openOrder = _accountMap[maker].makerPositionMap[baseToken].openOrderMap[orderId];
            _removeLiquidity(
                InternalRemoveLiquidityParams(
                    maker,
                    baseToken,
                    openOrder.lowerTick,
                    openOrder.upperTick,
                    openOrder.liquidity
                )
            );

            // burn maker's debt to reduce maker's init margin requirement
            _burnMax(maker, baseToken);
        }

        // burn maker's quote to reduce maker's init margin requirement
        _burnMax(maker, quoteToken);
    }

    function settle(address account) external override returns (int256) {
        // only vault
        require(_msgSender() == vault, "CH_OV");

        Account storage accountStorage = _accountMap[account];
        int256 pnl = accountStorage.owedRealizedPnl;
        accountStorage.owedRealizedPnl = 0;

        // TODO should check quote in pool as well
        if (accountStorage.tokens.length > 0) {
            return pnl;
        }

        // settle quote if all position are closed
        TokenInfo storage quoteInfo = _accountMap[account].tokenInfoMap[quoteToken];
        if (quoteInfo.available >= quoteInfo.debt) {
            // profit
            uint256 profit = quoteInfo.available.sub(quoteInfo.debt);
            quoteInfo.available = quoteInfo.available.sub(profit);
            pnl = pnl.add(profit.toInt256());

            // burn profit in quote and add to collateral
            IMintableERC20(quoteToken).burn(profit);
        } else {
            // loss
            uint256 loss = quoteInfo.debt.sub(quoteInfo.available);
            quoteInfo.debt = quoteInfo.debt.sub(loss);
            pnl = pnl.sub(loss.toInt256());
        }
        return pnl;
    }

    //
    // EXTERNAL VIEW FUNCTIONS
    //
    function getPool(address baseToken) external view returns (address poolAddress) {
        return _poolMap[baseToken];
    }

    // return in settlement token decimals
    function getAccountValue(address account) public view returns (int256) {
        return _getTotalCollateralValue(account).addS(getTotalUnrealizedPnl(account), _settlementTokenDecimals);
    }

<<<<<<< HEAD
    // return in settlement token decimals
    function _getTotalCollateralValue(address trader) private view returns (int256) {
        int256 owedRealizedPnl = _accountMap[trader].owedRealizedPnl;
        return
            IVault(vault).balanceOf(trader).toInt256().addS(
                owedRealizedPnl.sub(_getAllPendingFundingPayment(trader)),
                _settlementTokenDecimals
            );
    }

    // return in virtual token decimals
    function _getBuyingPower(address account) private view returns (uint256) {
        int256 accountValue = getAccountValue(account);
        int256 totalCollateralValue = _getTotalCollateralValue(account);
        int256 minOfAccountAndCollateralValue =
            accountValue < totalCollateralValue ? accountValue : totalCollateralValue;
        int256 totalInitialMarginRequirement = _getTotalInitialMarginRequirement(account).toInt256();
        int256 buyingPower =
            minOfAccountAndCollateralValue.subS(totalInitialMarginRequirement, _settlementTokenDecimals);
        if (buyingPower < 0) {
            return 0;
        }
        return buyingPower.toUint256().parseSettlementToken(_settlementTokenDecimals).mul(1 ether).div(imRatio);
    }

=======
>>>>>>> 82ecb447
    // (totalBaseDebtValue + totalQuoteDebtValue) * imRatio
    function getTotalOpenOrderMarginRequirement(address trader) external view returns (uint256) {
        // right now we have only one quote token USDC, which is equivalent to our internal accounting unit.
        uint256 quoteDebtValue = _accountMap[trader].tokenInfoMap[quoteToken].debt;
        return _getTotalBaseDebtValue(trader).add(quoteDebtValue).mul(imRatio).divideBy10_18();
    }

    // NOTE: the negative value will only be used when calculating pnl
    function getPositionValue(
        address trader,
        address token,
        uint256 twapInterval
    ) public view returns (int256 positionValue) {
        int256 positionSize = _getPositionSize(trader, token, UniswapV3Broker.getSqrtMarkPriceX96(_poolMap[token]));
        if (positionSize == 0) return 0;

        uint256 indexTwap = IIndexPrice(token).getIndexPrice(twapInterval);

        // both positionSize & indexTwap are in 10^18 already
        return positionSize.mul(indexTwap.toInt256()).divideBy10_18();
    }

    function getTokenInfo(address trader, address token) public view returns (TokenInfo memory) {
        return _accountMap[trader].tokenInfoMap[token];
    }

    function getOpenNotional(address trader, address baseToken) public view returns (int256) {
        // quote.pool[baseToken] + quote.owedFee[baseToken] - openNotionalFraction[baseToken]
        uint160 sqrtMarkPrice = UniswapV3Broker.getSqrtMarkPriceX96(_poolMap[baseToken]);
        int256 quoteInPool = _getTotalTokenAmountInPool(trader, baseToken, sqrtMarkPrice, false).toInt256();
        int256 openNotionalFraction = _accountMap[trader].openNotionalFractionMap[baseToken];
        return quoteInPool.sub(openNotionalFraction);
    }

    function getOwedRealizedPnl(address trader) external view returns (int256) {
        return _accountMap[trader].owedRealizedPnl;
    }

    function getOpenOrder(
        address trader,
        address baseToken,
        int24 lowerTick,
        int24 upperTick
    ) external view returns (OpenOrder memory) {
        return
            _accountMap[trader].makerPositionMap[baseToken].openOrderMap[
                _getOrderId(trader, baseToken, lowerTick, upperTick)
            ];
    }

    function getOpenOrderIds(address trader, address baseToken) external view returns (bytes32[] memory) {
        return _accountMap[trader].makerPositionMap[baseToken].orderIds;
    }

    function getTotalTokenAmountInPool(address trader, address baseToken)
        public
        view
        returns (uint256 base, uint256 quote)
    {
        uint160 sqrtMarkPriceX96 = UniswapV3Broker.getSqrtMarkPriceX96(_poolMap[baseToken]);
        base = _getTotalTokenAmountInPool(trader, baseToken, sqrtMarkPriceX96, true);
        quote = _getTotalTokenAmountInPool(trader, baseToken, sqrtMarkPriceX96, false);
    }

    function getPositionSize(address trader, address baseToken) public view returns (int256) {
        return _getPositionSize(trader, baseToken, UniswapV3Broker.getSqrtMarkPriceX96(_poolMap[baseToken]));
    }

    // quote.available - quote.debt + totalQuoteFromEachPool - pendingFundingPayment
    function getNetQuoteBalance(address trader) public view returns (int256) {
        uint256 quoteInPool;
        uint256 tokenLen = _accountMap[trader].tokens.length;
        int256 fundingPayment;
        for (uint256 i = 0; i < tokenLen; i++) {
            address baseToken = _accountMap[trader].tokens[i];
            // TODO: remove quoteToken from _accountMap[trader].tokens?
            quoteInPool = quoteInPool.add(
                _getTotalTokenAmountInPool(
                    trader,
                    baseToken,
                    UniswapV3Broker.getSqrtMarkPriceX96(_poolMap[baseToken]),
                    false // fetch quote token amount
                )
            );
            fundingPayment = fundingPayment.add(getPendingFundingPayment(trader, baseToken));
        }

        TokenInfo memory quoteTokenInfo = _accountMap[trader].tokenInfoMap[quoteToken];
        int256 netQuoteBalance =
            quoteTokenInfo.available.toInt256().add(quoteInPool.toInt256()).sub(quoteTokenInfo.debt.toInt256()).sub(
                fundingPayment
            );
        return netQuoteBalance.abs() < _DUST ? 0 : netQuoteBalance;
    }

    /// @return fundingPayment; > 0 is payment and < 0 is receipt
    function getPendingFundingPayment(address trader, address baseToken) public view returns (int256) {
        return _getPendingFundingPayment(trader, baseToken, _getUpdatedGlobalFundingGrowth(baseToken));
    }

    /// @return fundingPayment; > 0 is payment and < 0 is receipt
    function getAllPendingFundingPayment(address trader) public view returns (int256) {
        return _getAllPendingFundingPayment(trader);
    }

    function getTotalUnrealizedPnl(address trader) public view returns (int256) {
        int256 totalPositionValue;
        uint256 tokenLen = _accountMap[trader].tokens.length;
        for (uint256 i = 0; i < tokenLen; i++) {
            address baseToken = _accountMap[trader].tokens[i];
            if (_isPoolExistent(baseToken)) {
                totalPositionValue = totalPositionValue.add(getPositionValue(trader, baseToken, 0));
            }
        }

        return getNetQuoteBalance(trader).add(totalPositionValue);
    }

    //
    // INTERNAL FUNCTIONS
    //

    function _mint(
        address account,
        address token,
        uint256 amount,
        bool checkMarginRatio
    ) private returns (uint256) {
        if (amount == 0) {
            return 0;
        }

        // update internal states
        TokenInfo storage tokenInfo = _accountMap[account].tokenInfoMap[token];
        tokenInfo.available = tokenInfo.available.add(amount);
        tokenInfo.debt = tokenInfo.debt.add(amount);

        // check margin ratio must after minted
        if (checkMarginRatio) {
            _requireLargerThanInitialMarginRequirement(account);
        }

        IMintableERC20(token).mint(address(this), amount);

        emit Minted(account, token, amount);
        return amount;
    }

    // caller must ensure the token exists
    function _burn(
        address account,
        address token,
        uint256 amount
    ) private {
        if (amount == 0) {
            return;
        }

        TokenInfo storage tokenInfo = _accountMap[account].tokenInfoMap[token];
        // CH_IBTB: insufficient balance to burn
        // can only burn the amount of debt that can be pay back with available
        require(amount <= Math.min(tokenInfo.debt, tokenInfo.available), "CH_IBTB");

        // pay back debt
        tokenInfo.available = tokenInfo.available.sub(amount);
        tokenInfo.debt = tokenInfo.debt.sub(amount);

        if (token != quoteToken) {
            _deregisterBaseToken(account, token);
        }

        IMintableERC20(token).burn(amount);

        emit Burned(account, token, amount);
    }

    // caller must ensure token is either base or quote and exists
    // mint max base or quote until the free collateral is zero
    function _mintMax(address trader, address token) private returns (uint256) {
        uint256 buyingPower = _getBuyingPower(trader);
        if (buyingPower == 0) {
            TokenInfo memory tokenInfo = getTokenInfo(trader, token);
            uint256 maximum = Math.max(tokenInfo.available, tokenInfo.debt);
            // TODO workaround here, if we use uint256.max, it may cause overflow in total supply
            // will remove this function and put the logic to uniswapV3SwapCallback
            // max of uint128 = (3.4028*10^20)*10^18
            return _mint(trader, token, type(uint128).max.toUint256().sub(maximum), false);
        }

        uint256 minted = buyingPower;
        if (token != quoteToken) {
            // TODO: change the valuation method && align with baseDebt()
            minted = FullMath.mulDiv(minted, 1 ether, _getIndexPrice(token, 0));
        }

        return _mint(trader, token, minted, false);
    }

    function _burnMax(address account, address token) private {
        TokenInfo memory tokenInfo = getTokenInfo(account, token);
        uint256 burnedAmount = Math.min(tokenInfo.available, tokenInfo.debt);
        if (burnedAmount > 0) {
            _burn(account, token, Math.min(burnedAmount, IERC20Metadata(token).balanceOf(address(this))));
        }
    }

    function _addLiquidityToOrder(AddLiquidityToOrderParams memory params) private returns (uint256 fee) {
        // load existing open order
        bytes32 orderId = _getOrderId(params.maker, params.baseToken, params.lowerTick, params.upperTick);
        OpenOrder storage openOrder =
            _accountMap[params.maker].makerPositionMap[params.baseToken].openOrderMap[orderId];

        uint256 feeGrowthInsideClearingHouseX128;
        if (openOrder.liquidity == 0) {
            // it's a new order
            MakerPosition storage makerPosition = _accountMap[params.maker].makerPositionMap[params.baseToken];
            makerPosition.orderIds.push(orderId);

            openOrder.lowerTick = params.lowerTick;
            openOrder.upperTick = params.upperTick;
        } else {
            mapping(int24 => uint256) storage tickMap = _feeGrowthOutsideX128TickMap[params.baseToken];
            feeGrowthInsideClearingHouseX128 = tickMap.getFeeGrowthInside(
                params.lowerTick,
                params.upperTick,
                UniswapV3Broker.getTick(params.pool),
                params.feeGrowthGlobalClearingHouseX128
            );
            fee = _calcOwedFee(
                openOrder.liquidity,
                feeGrowthInsideClearingHouseX128,
                openOrder.feeGrowthInsideClearingHouseLastX128
            );
        }

        // update open order with new liquidity
        openOrder.liquidity = openOrder.liquidity.toUint256().add(params.liquidity).toUint128();
        openOrder.feeGrowthInsideClearingHouseLastX128 = feeGrowthInsideClearingHouseX128;
    }

    // expensive
    function _deregisterBaseToken(address account, address baseToken) private {
        // TODO add test: open long, add pool, now tokenInfo is cleared,
        TokenInfo memory tokenInfo = _accountMap[account].tokenInfoMap[baseToken];
        if (tokenInfo.available > 0 || tokenInfo.debt > 0) {
            return;
        }

        (uint256 baseInPool, uint256 quoteInPool) = getTotalTokenAmountInPool(account, baseToken);
        if (baseInPool > 0 || quoteInPool > 0) {
            return;
        }

        delete _accountMap[account].tokenInfoMap[baseToken];

        uint256 length = _accountMap[account].tokens.length;
        for (uint256 i; i < length; i++) {
            if (_accountMap[account].tokens[i] == baseToken) {
                // if the removal item is the last one, just `pop`
                if (i != length - 1) {
                    _accountMap[account].tokens[i] = _accountMap[account].tokens[length - 1];
                }
                _accountMap[account].tokens.pop();
                break;
            }
        }
    }

    function _registerBaseToken(address trader, address token) private {
        address[] memory tokens = _accountMap[trader].tokens;
        if (tokens.length == 0) {
            _accountMap[trader].tokens.push(token);
            return;
        }

        // if both available and debt == 0, token is not yet registered by any external function (ex: mint, burn, swap)
        TokenInfo memory tokenInfo = _accountMap[trader].tokenInfoMap[token];
        if (tokenInfo.available == 0 && tokenInfo.debt == 0) {
            bool hit;
            for (uint256 i = 0; i < tokens.length; i++) {
                if (tokens[i] == token) {
                    hit = true;
                    break;
                }
            }
            if (!hit) {
                _accountMap[trader].tokens.push(token);
            }
        }
    }

    // TODO refactor
    function _swapAndCalculateOpenNotional(InternalSwapParams memory params) private returns (SwapResponse memory) {
        int256 positionSize = getPositionSize(params.trader, params.baseToken);
        int256 oldOpenNotional = getOpenNotional(params.trader, params.baseToken);
        bool isOldPositionShort = positionSize < 0 ? true : false;
        SwapResponse memory response;
        int256 deltaAvailableQuote;

        // if: increase position (old/new position are in the same direction)
        if (positionSize == 0 || isOldPositionShort == params.isBaseToQuote) {
            response = _swap(params);

            // TODO change _swap.response.deltaAvailableQuote to int
            // after swapCallback mint task
            deltaAvailableQuote = params.isBaseToQuote
                ? response.deltaAvailableQuote.toInt256()
                : -response.deltaAvailableQuote.toInt256();

            // https://docs.google.com/spreadsheets/d/1QwN_UZOiASv3dPBP7bNVdLR_GTaZGUrHW3-29ttMbLs/edit#gid=813431512
            // taker:
            // step 1: long 20 base
            // deltaAvailableQuote = -252.53
            // openNotionalFraction = oldOpenNotionalFraction - deltaAvailableQuote + realizedPnl
            //                      = 0 - (-252.53) + 0 = 252.53
            // openNotional = -openNotionalFraction = -252.53
            _addOpenNotionalFraction(params.trader, params.baseToken, -deltaAvailableQuote);

            // there is no realizedPnl when increasing position
            return response;
        }

        // else: openReversePosition
        response = _swap(params);

        uint256 positionSizeAbs = positionSize.abs();

        // position size based closedRatio
        uint256 closedRatio = FullMath.mulDiv(response.deltaAvailableBase, 1 ether, positionSizeAbs);

        // TODO change _swap.response.deltaAvailableQuote to int
        deltaAvailableQuote = params.isBaseToQuote
            ? response.deltaAvailableQuote.toInt256()
            : -response.deltaAvailableQuote.toInt256();

        int256 realizedPnl;
        // if reduce or close position (closeRatio <= 1)
        if (positionSizeAbs >= response.deltaAvailableBase) {
            // https://docs.google.com/spreadsheets/d/1QwN_UZOiASv3dPBP7bNVdLR_GTaZGUrHW3-29ttMbLs/edit#gid=148137350
            // taker:
            // step 1: long 20 base
            // openNotionalFraction = 252.53
            // openNotional = -252.53
            // step 2: short 10 base (reduce half of the position)
            // deltaAvailableQuote = 137.5
            // closeRatio = 10/20 = 0.5
            // reducedOpenNotional = oldOpenNotional * closedRatio = -252.53 * 0.5 = -126.265
            // realizedPnl = deltaAvailableQuote + reducedOpenNotional = 137.5 + -126.265 = 11.235
            // openNotionalFraction = oldOpenNotionalFraction - deltaAvailableQuote + realizedPnl
            //                      = 252.53 - 137.5 + 11.235 = 126.265
            // openNotional = -openNotionalFraction = 126.265
            int256 reducedOpenNotional = oldOpenNotional.mul(closedRatio.toInt256()).divideBy10_18();
            realizedPnl = deltaAvailableQuote.add(reducedOpenNotional);
        } else {
            // else: opens a larger reverse position

            // https://docs.google.com/spreadsheets/d/1QwN_UZOiASv3dPBP7bNVdLR_GTaZGUrHW3-29ttMbLs/edit#gid=668982944
            // taker:
            // step 1: long 20 base
            // openNotionalFraction = 252.53
            // openNotional = -252.53
            // step 2: short 30 base (open a larger reverse position)
            // deltaAvailableQuote = 337.5
            // closeRatio = 30/20 = 1.5
            // closedPositionNotional = deltaAvailableQuote / closeRatio = 337.5 / 1.5 = 225
            // remainsPositionNotional = deltaAvailableQuote - closedPositionNotional = 337.5 - 225 = 112.5
            // realizedPnl = closedPositionNotional + oldOpenNotional = -252.53 + 225 = -27.53
            // openNotionalFraction = oldOpenNotionalFraction - deltaAvailableQuote + realizedPnl
            //                      = 252.53 - 337.5 + -27.53 = -112.5
            // openNotional = -openNotionalFraction = remainsPositionNotional = 112.5
            int256 closedPositionNotional = deltaAvailableQuote.mul(1 ether).div(closedRatio.toInt256());
            realizedPnl = oldOpenNotional.add(closedPositionNotional);
        }

        _addOpenNotionalFraction(params.trader, params.baseToken, realizedPnl.sub(deltaAvailableQuote));
        _realizePnl(params.trader, realizedPnl);
        return response;
    }

    // caller must ensure there's enough quote available and debt
    function _realizePnl(address account, int256 deltaPnl) private {
        if (deltaPnl == 0) {
            return;
        }

        // TODO refactor with settle()
        _accountMap[account].owedRealizedPnl = _accountMap[account].owedRealizedPnl.add(deltaPnl);

        TokenInfo storage quoteTokenInfo = _accountMap[account].tokenInfoMap[quoteToken];
        uint256 deltaPnlAbs = deltaPnl.abs();
        // has profit
        if (deltaPnl > 0) {
            quoteTokenInfo.available = quoteTokenInfo.available.sub(deltaPnlAbs);
            IMintableERC20(quoteToken).burn(deltaPnlAbs);
            return;
        }

        // deltaPnl < 0 (has loss)
        if (deltaPnlAbs > quoteTokenInfo.debt) {
            // increase quote.debt enough so that subtraction wil not underflow
            _mint(account, quoteToken, deltaPnlAbs.sub(quoteTokenInfo.debt), false);
        }
        quoteTokenInfo.debt = quoteTokenInfo.debt.sub(deltaPnlAbs);
    }

<<<<<<< HEAD
    function _swap(InternalSwapParams memory params) private returns (SwapResponse memory) {
        address trader = params.trader;
        address baseTokenAddr = params.baseToken;
        // _registerBaseToken(trader, baseTokenAddr);

        FundingGrowth memory updatedGlobalFundingGrowth = _settleFundingAndUpdateFundingGrowth(trader, baseTokenAddr);

        address pool = _poolMap[baseTokenAddr];
        SwapState memory state =
            SwapState({
                tick: UniswapV3Broker.getTick(pool),
                sqrtPriceX96: UniswapV3Broker.getSqrtMarkPriceX96(pool),
                amountSpecifiedRemaining: 0,
                feeGrowthGlobalX128: _feeGrowthGlobalX128Map[baseTokenAddr],
                liquidity: UniswapV3Broker.getLiquidity(pool)
            });

        uint256 amount = params.amount;
        if (params.isBaseToQuote) {
            // mint extra base token before swap
            amount = FeeMath.calcScaledAmount(pool, params.amount, true);
            // not use _mint() here since it will change trader's baseToken available/debt
            IMintableERC20(baseTokenAddr).mint(address(this), amount.sub(params.amount));
        }

        UniswapV3Broker.SwapResponse memory response =
            UniswapV3Broker.swap(
                UniswapV3Broker.SwapParams(
                    pool,
                    baseTokenAddr,
                    quoteToken,
                    params.isBaseToQuote,
                    params.isExactInput,
                    amount,
                    params.sqrtPriceLimitX96
                )
            );

        uint160 endingSqrtMarkPriceX96 = UniswapV3Broker.getSqrtMarkPriceX96(pool);
        // we are going to replay txs by swapping "exactOutput" with the output token received
        state.amountSpecifiedRemaining = params.isBaseToQuote
            ? -(response.quote.toInt256())
            : -(response.base.toInt256());
=======
    function _updateClearingHouseFee(InternalFeeUpdateParams memory params) private returns (uint256 fee) {
        address pool = _poolMap[params.baseToken];
        bool isExactInput = params.state.amountSpecifiedRemaining > 0;
>>>>>>> 82ecb447

        params.sqrtPriceLimitX96 = params.sqrtPriceLimitX96 == 0
            ? (params.isBaseToQuote ? TickMath.MIN_SQRT_RATIO + 1 : TickMath.MAX_SQRT_RATIO - 1)
            : params.sqrtPriceLimitX96;

        // if there is residue in amountSpecifiedRemaining, makers can get a tiny little bit less than expected,
        // which is safer for the system
        while (params.state.amountSpecifiedRemaining != 0 && params.state.sqrtPriceX96 != params.sqrtPriceLimitX96) {
            SwapStep memory step;
            step.initialSqrtPriceX96 = params.state.sqrtPriceX96;

            // find next tick
            // note the search is bounded in one word
            (step.nextTick, step.isNextTickInitialized) = UniswapV3Broker.getNextInitializedTickWithinOneWord(
                pool,
                params.state.tick,
                UniswapV3Broker.getTickSpacing(pool),
                params.isBaseToQuote
            );

            // ensure that we do not overshoot the min/max tick, as the tick bitmap is not aware of these bounds
            if (step.nextTick < TickMath.MIN_TICK) {
                step.nextTick = TickMath.MIN_TICK;
            } else if (step.nextTick > TickMath.MAX_TICK) {
                step.nextTick = TickMath.MAX_TICK;
            }

            // get the next price of this step (either next tick's price or the ending price)
            // use sqrtPrice instead of tick is more precise
            step.nextSqrtPriceX96 = TickMath.getSqrtRatioAtTick(step.nextTick);

            // find the next swap checkpoint
            // (either reached the next price of this step, or exhausted remaining amount specified)
            (params.state.sqrtPriceX96, step.amountIn, step.amountOut, step.feeAmount) = SwapMath.computeSwapStep(
                params.state.sqrtPriceX96,
                (
                    params.isBaseToQuote
                        ? step.nextSqrtPriceX96 < params.sqrtPriceLimitX96
                        : step.nextSqrtPriceX96 > params.sqrtPriceLimitX96
                )
                    ? params.sqrtPriceLimitX96
                    : step.nextSqrtPriceX96,
                params.state.liquidity,
                params.state.amountSpecifiedRemaining,
                // if base to quote: fee is charged on base token, so use uniswap fee ratio in calculation to
                //                   replay the swap in uniswap pool
                // if quote to base: use clearing house fee for calculation because the fee is charged
                //                   on quote token in clearing house
                params.isBaseToQuote ? params.uniswapFeeRatio : params.clearingHouseFeeRatio
            );

            // user input 1 quote:
            // quote token to uniswap ===> 1*0.98/0.99 = 0.98989899
            // fee = 0.98989899 * 2% = 0.01979798
            if (isExactInput) {
                params.state.amountSpecifiedRemaining -= (step.amountIn + step.feeAmount).toInt256();
            } else {
                params.state.amountSpecifiedRemaining += step.amountOut.toInt256();
            }

            // update CH's global fee growth if there is liquidity in this range
            // note CH only collects quote fee when swapping base -> quote
            if (params.state.liquidity > 0) {
                if (params.isBaseToQuote) {
                    step.feeAmount = FullMath.mulDivRoundingUp(step.amountOut, params.clearingHouseFeeRatio, 1e6);
                }
                fee += step.feeAmount;
                params.state.feeGrowthGlobalX128 += FullMath.mulDiv(
                    step.feeAmount,
                    FixedPoint128.Q128,
                    params.state.liquidity
                );
            }

            if (params.state.sqrtPriceX96 == step.nextSqrtPriceX96) {
                // we have reached the tick's boundary
                if (step.isNextTickInitialized) {
                    // update the tick if it has been initialized
<<<<<<< HEAD
                    mapping(int24 => Tick.GrowthInfo) storage tickMap = _growthOutsideTickMap[baseTokenAddr];
                    // according to the above updating logic,
                    // if isBaseToQuote, state.feeGrowthGlobalX128 will be updated; else, will never be updated
                    tickMap.cross(
                        step.nextTick,
                        Tick.GrowthInfo({
                            feeX128: state.feeGrowthGlobalX128,
                            twPremiumX96: updatedGlobalFundingGrowth.twPremiumX96,
                            twPremiumDivBySqrtPriceX96: updatedGlobalFundingGrowth.twPremiumDivBySqrtPriceX96
                        })
                    );
=======
                    mapping(int24 => uint256) storage tickMap = _feeGrowthOutsideX128TickMap[params.baseToken];
                    // according to the above updating logic,
                    // if isBaseToQuote, state.feeGrowthGlobalX128 will be updated; else, will never be updated
                    tickMap.cross(step.nextTick, params.state.feeGrowthGlobalX128);
>>>>>>> 82ecb447

                    int128 liquidityNet = UniswapV3Broker.getTickLiquidityNet(pool, step.nextTick);
                    if (params.isBaseToQuote) liquidityNet = -liquidityNet;
                    params.state.liquidity = LiquidityMath.addDelta(params.state.liquidity, liquidityNet);
                }

                params.state.tick = params.isBaseToQuote ? step.nextTick - 1 : step.nextTick;
            } else if (params.state.sqrtPriceX96 != step.initialSqrtPriceX96) {
                // update state.tick corresponding to the current price if the price has changed in this step
                params.state.tick = TickMath.getTickAtSqrtRatio(params.state.sqrtPriceX96);
            }
        }
        // update global states since swap state transitions are all done
        _feeGrowthGlobalX128Map[params.baseToken] = params.state.feeGrowthGlobalX128;
    }

    // TODO refactor after merged (add tick to arg)
    function _updateTickStatus(address baseToken) private {
        // when it's the 1st swap in this block, update tickStatus
        uint256 blockNumber = _blockNumber();
        if (blockNumber == _tickStatusMap[baseToken].lastUpdatedBlock) {
            return;
        }

        // if it's the 1st swap in this block, the current tick before swap = final tick last block
        _tickStatusMap[baseToken] = TickStatus({
            lastUpdatedBlock: blockNumber,
            lastUpdatedBlockTick: UniswapV3Broker.getTick(_poolMap[baseToken])
        });
    }

    // check here for custom fee design,
    // https://www.notion.so/perp/Customise-fee-tier-on-B2QFee-1b7244e1db63416c8651e8fa04128cdb
    // y = clearingHouseFeeRatio, x = uniswapFeeRatio
    function _swap(InternalSwapParams memory params) private returns (SwapResponse memory) {
        // must before swap
        _updateTickStatus(params.baseToken);

        int256 fundingPayment = _settleFunding(params.trader, params.baseToken);

        UniswapV3Broker.SwapResponse memory response;
        address pool = _poolMap[params.baseToken];
        uint24 clearingHouseFeeRatio = clearingHouseFeeRatioMap[pool];
        uint24 uniswapFeeRatio = uniswapFeeRatioMap[pool];

        uint256 fee;
        {
            // input or output amount for swap
            // 1. Q2B && exact in  --> input quote * (1 - y) / (1 - x)
            // 2. Q2B && exact out --> output base(params.base)
            // 3. B2Q && exact in  --> input base / (1 - x)
            // 4. B2Q && exact out --> output base / (1 - y)
            uint256 scaledAmount =
                params.isBaseToQuote
                    ? params.isExactInput
                        ? FeeMath.calcScaledAmount(params.amount, uniswapFeeRatio, true)
                        : FeeMath.calcScaledAmount(params.amount, clearingHouseFeeRatio, true)
                    : params.isExactInput
                    ? FeeMath.magicFactor(params.amount, uniswapFeeRatio, clearingHouseFeeRatio, false)
                    : params.amount;

            // if Q2B, we use params.amount directly
            // for example, input 1 quote and x = 1%, y = 3%. Our target is to get 0.03 fee
            // we simulate the swap step in `_updateClearingHouseFee`.
            // If we scale the input(1 * 0.97 / 0.99), the fee calculated in `_updateClearingHouseFee` won't be 0.03.
            int256 signedScaledAmount =
                params.isBaseToQuote
                    ? params.isExactInput ? scaledAmount.toInt256() : -scaledAmount.toInt256()
                    : params.isExactInput
                    ? params.amount.toInt256()
                    : -params.amount.toInt256();
            SwapState memory state =
                SwapState({
                    tick: UniswapV3Broker.getTick(pool),
                    sqrtPriceX96: UniswapV3Broker.getSqrtMarkPriceX96(pool),
                    amountSpecifiedRemaining: signedScaledAmount,
                    feeGrowthGlobalX128: _feeGrowthGlobalX128Map[params.baseToken],
                    liquidity: UniswapV3Broker.getLiquidity(pool)
                });
            // simulate the swap to calculate the fees charged in clearing house
            fee = _updateClearingHouseFee(
                InternalFeeUpdateParams(
                    state,
                    params.baseToken,
                    params.isBaseToQuote,
                    params.sqrtPriceLimitX96,
                    clearingHouseFeeRatio,
                    uniswapFeeRatio
                )
            );
            response = UniswapV3Broker.swap(
                UniswapV3Broker.SwapParams(
                    pool,
                    params.isBaseToQuote,
                    params.isExactInput,
                    // mint extra base token before swap
                    scaledAmount,
                    params.sqrtPriceLimitX96,
                    abi.encode(SwapCallbackData(params.trader, params.baseToken, params.mintForTrader, fee))
                )
            );
        }

        // because we charge fee in CH instead of uniswap pool,
        // we need to scale up base or quote amount to get exact exchanged position size and notional
        int256 exchangedPositionSize;
        int256 exchangedPositionNotional;
        if (params.isBaseToQuote) {
            // short: exchangedPositionSize <= 0 && exchangedPositionNotional >= 0
            exchangedPositionSize = -(FeeMath.calcScaledAmount(response.base, uniswapFeeRatio, false).toInt256());
            // due to base to quote fee, exchangedPositionNotional contains the fee
            // s.t. we can take the fee away from exchangedPositionNotional(exchangedPositionNotional)
            exchangedPositionNotional = response.quote.toInt256();
        } else {
            // long: exchangedPositionSize >= 0 && exchangedPositionNotional <= 0
            exchangedPositionSize = response.base.toInt256();
            exchangedPositionNotional = -(FeeMath.calcScaledAmount(response.quote, uniswapFeeRatio, false).toInt256());
        }

        {
            // update internal states
            // examples:
            // https://www.figma.com/file/xuue5qGH4RalX7uAbbzgP3/swap-accounting-and-events?node-id=0%3A1
            TokenInfo storage baseTokenInfo = _accountMap[params.trader].tokenInfoMap[params.baseToken];
            TokenInfo storage quoteTokenInfo = _accountMap[params.trader].tokenInfoMap[quoteToken];
            baseTokenInfo.available = baseTokenInfo.available.toInt256().add(exchangedPositionSize).toUint256();
            quoteTokenInfo.available = quoteTokenInfo
                .available
                .toInt256()
                .add(exchangedPositionNotional)
                .toUint256()
                .sub(fee);
        }

        // update timestamp of the first tx in this market
        if (_firstTradedTimestampMap[baseTokenAddr] == 0) {
            _firstTradedTimestampMap[baseTokenAddr] = _blockTimestamp();
        }

        emit Swapped(
            params.trader,
            params.baseToken,
            exchangedPositionSize,
            exchangedPositionNotional,
            fee,
            0 // TODO: badDebt
        );

        return
            SwapResponse(
                exchangedPositionSize.abs(), // deltaAvailableBase
                exchangedPositionNotional.sub(fee.toInt256()).abs(), // deltaAvailableQuote
                exchangedPositionSize.abs(),
                exchangedPositionNotional.abs()
            );
    }

    function _removeLiquidity(InternalRemoveLiquidityParams memory params)
        private
        returns (
            uint256 base,
            uint256 quote,
            uint256 fee
        )
    {
<<<<<<< HEAD
        address trader = params.maker;
        _settleFundingAndUpdateFundingGrowth(trader, params.baseToken);
=======
        _settleFunding(params.maker, params.baseToken);
>>>>>>> 82ecb447

        // load existing open order
        bytes32 orderId = _getOrderId(params.maker, params.baseToken, params.lowerTick, params.upperTick);
        OpenOrder storage openOrder =
            _accountMap[params.maker].makerPositionMap[params.baseToken].openOrderMap[orderId];
        // CH_ZL non-existent openOrder
        require(openOrder.liquidity > 0, "CH_NEO");
        // CH_NEL not enough liquidity
        require(params.liquidity <= openOrder.liquidity, "CH_NEL");

        address pool = _poolMap[params.baseToken];
        UniswapV3Broker.RemoveLiquidityResponse memory response;
        {
            uint256 baseBalanceBefore = IERC20Metadata(params.baseToken).balanceOf(address(this));
            uint256 quoteBalanceBefore = IERC20Metadata(quoteToken).balanceOf(address(this));
            response = UniswapV3Broker.removeLiquidity(
                UniswapV3Broker.RemoveLiquidityParams(pool, params.lowerTick, params.upperTick, params.liquidity)
            );
            // burn base/quote fee
            // base/quote fee of all makers in the range of lowerTick and upperTick should be
            // balanceAfter - balanceBefore - response.base / response.quote
            uint256 baseBalanceAfter = IERC20Metadata(params.baseToken).balanceOf(address(this));
            uint256 quoteBalanceAfter = IERC20Metadata(quoteToken).balanceOf(address(this));
            IMintableERC20(params.baseToken).burn(baseBalanceAfter.sub(baseBalanceBefore).sub(response.base));
            IMintableERC20(quoteToken).burn(quoteBalanceAfter.sub(quoteBalanceBefore).sub(response.quote));

            base = response.base;
            quote = response.quote;
<<<<<<< HEAD
            // if flipped from initialized to uninitialized, clear the tick info
            if (!UniswapV3Broker.getIsTickInitialized(pool, params.lowerTick)) {
                _growthOutsideTickMap[params.baseToken].clear(params.lowerTick);
            }
            if (!UniswapV3Broker.getIsTickInitialized(pool, params.upperTick)) {
                _growthOutsideTickMap[params.baseToken].clear(params.upperTick);
            }
        }
=======
>>>>>>> 82ecb447

            // update token info based on existing open order
            fee = _removeLiquidityFromOrder(
                RemoveLiquidityFromOrderParams({
                    maker: params.maker,
                    baseToken: params.baseToken,
                    pool: pool,
                    lowerTick: params.lowerTick,
                    upperTick: params.upperTick,
                    feeGrowthInsideQuoteX128: response.feeGrowthInsideQuoteX128,
                    liquidity: params.liquidity
                })
            );

            // if flipped from initialized to uninitialized, clear the tick info
            if (!UniswapV3Broker.getIsTickInitialized(pool, params.lowerTick)) {
                _feeGrowthOutsideX128TickMap[params.baseToken].clear(params.lowerTick);
            }
            if (!UniswapV3Broker.getIsTickInitialized(pool, params.upperTick)) {
                _feeGrowthOutsideX128TickMap[params.baseToken].clear(params.upperTick);
            }
        }

        uint256 removedQuoteAmount = quote.add(fee);
        TokenInfo storage baseTokenInfo = _accountMap[params.maker].tokenInfoMap[params.baseToken];
        TokenInfo storage quoteTokenInfo = _accountMap[params.maker].tokenInfoMap[quoteToken];
        baseTokenInfo.available = baseTokenInfo.available.add(base);
        quoteTokenInfo.available = quoteTokenInfo.available.add(removedQuoteAmount);
        _addOpenNotionalFraction(params.maker, params.baseToken, -(removedQuoteAmount.toInt256()));
        // TODO move it back if we can fix stack too deep
        _emitLiquidityChanged(params.maker, params, response, fee);
    }

    function _removeLiquidityFromOrder(RemoveLiquidityFromOrderParams memory params) private returns (uint256 fee) {
        // update token info based on existing open order
        bytes32 orderId = _getOrderId(params.maker, params.baseToken, params.lowerTick, params.upperTick);
        mapping(int24 => Tick.GrowthInfo) storage tickMap = _growthOutsideTickMap[params.baseToken];
        OpenOrder storage openOrder =
            _accountMap[params.maker].makerPositionMap[params.baseToken].openOrderMap[orderId];
        uint256 feeGrowthInsideClearingHouseX128 =
            tickMap.getFeeGrowthInside(
                params.lowerTick,
                params.upperTick,
                UniswapV3Broker.getTick(params.pool),
                _feeGrowthGlobalX128Map[params.baseToken]
            );
        fee = _calcOwedFee(
            openOrder.liquidity,
            feeGrowthInsideClearingHouseX128,
            openOrder.feeGrowthInsideClearingHouseLastX128
        );

        // update open order with new liquidity
        openOrder.liquidity = openOrder.liquidity.toUint256().sub(params.liquidity).toUint128();
        if (openOrder.liquidity == 0) {
            _removeOrder(params.maker, params.baseToken, orderId);
        } else {
            openOrder.feeGrowthInsideClearingHouseLastX128 = feeGrowthInsideClearingHouseX128;
        }
    }

    function _removeOrder(
        address maker,
        address baseToken,
        bytes32 orderId
    ) private {
        MakerPosition storage makerPosition = _accountMap[maker].makerPositionMap[baseToken];
        uint256 idx;
        for (idx = 0; idx < makerPosition.orderIds.length; idx++) {
            if (makerPosition.orderIds[idx] == orderId) {
                // found the existing order ID
                // remove it from the array efficiently by re-ordering and deleting the last element
                makerPosition.orderIds[idx] = makerPosition.orderIds[makerPosition.orderIds.length - 1];
                makerPosition.orderIds.pop();
                break;
            }
        }
        delete makerPosition.openOrderMap[orderId];
    }

    function _removeAllLiquidity(address maker, address baseToken) private {
        bytes32[] memory orderIds = _accountMap[maker].makerPositionMap[baseToken].orderIds;
        for (uint256 i = 0; i < orderIds.length; i++) {
            bytes32 orderId = orderIds[i];
            OpenOrder memory openOrder = _accountMap[maker].makerPositionMap[baseToken].openOrderMap[orderId];
            _removeLiquidity(
                InternalRemoveLiquidityParams(
                    maker,
                    baseToken,
                    openOrder.lowerTick,
                    openOrder.upperTick,
                    openOrder.liquidity
                )
            );
        }
    }

    function _openPosition(InternalOpenPositionParams memory params) private returns (SwapResponse memory) {
        SwapResponse memory swapResponse =
            _swapAndCalculateOpenNotional(
                InternalSwapParams({
                    trader: params.trader,
                    baseToken: params.baseToken,
                    isBaseToQuote: params.isBaseToQuote,
                    isExactInput: params.isExactInput,
                    amount: params.amount,
                    sqrtPriceLimitX96: params.sqrtPriceLimitX96,
                    mintForTrader: true
                })
            );

        _burnMax(params.trader, params.baseToken);
        _burnMax(params.trader, quoteToken);

        // if this is the last position being closed, settle the remaining quote
        // must after burnMax(quote)
        if (_accountMap[params.trader].tokens.length == 0) {
            TokenInfo memory quoteTokenInfo = getTokenInfo(params.trader, quoteToken);
            _realizePnl(params.trader, quoteTokenInfo.available.toInt256().sub(quoteTokenInfo.debt.toInt256()));
        }

        if (!params.skipMarginRequirementCheck) {
            // it's not closing the position, check margin ratio
            _requireLargerThanInitialMarginRequirement(params.trader);
        }

        return swapResponse;
    }

    function _settleFundingAndUpdateFundingGrowth(address trader, address baseToken)
        private
        returns (FundingGrowth memory updatedGlobalFundingGrowth)
    {
        updatedGlobalFundingGrowth = _getUpdatedGlobalFundingGrowth(baseToken);
        int256 fundingPayment =
            _getPendingFundingPaymentAndUpdateLastFundingGrowth(trader, baseToken, updatedGlobalFundingGrowth);

        if (fundingPayment != 0) {
            _accountMap[trader].owedRealizedPnl = _accountMap[trader].owedRealizedPnl.sub(fundingPayment);
            emit FundingSettled(trader, baseToken, fundingPayment);
        }

        // only update in the first tx of a block
        if (_lastSettledTimestampMap[baseToken] != _blockTimestamp()) {
            FundingGrowth storage outdatedGlobalFundingGrowth = _globalFundingGrowthX96Map[baseToken];
            (
                _lastSettledTimestampMap[baseToken],
                outdatedGlobalFundingGrowth.twPremiumX96,
                outdatedGlobalFundingGrowth.twPremiumDivBySqrtPriceX96
            ) = (
                _blockTimestamp(),
                updatedGlobalFundingGrowth.twPremiumX96,
                updatedGlobalFundingGrowth.twPremiumDivBySqrtPriceX96
            );

            emit GlobalFundingGrowthUpdated(
                baseToken,
                updatedGlobalFundingGrowth.twPremiumX96,
                updatedGlobalFundingGrowth.twPremiumDivBySqrtPriceX96
            );
        }
    }

    function _getPendingFundingPaymentAndUpdateLastFundingGrowth(
        address trader,
        address baseToken,
        FundingGrowth memory updatedGlobalFundingGrowth
    ) private returns (int256 fundingPayment) {
        _requireHasBaseToken(baseToken);
        Account storage account = _accountMap[trader];
        bytes32[] memory orderIds = account.makerPositionMap[baseToken].orderIds;
        mapping(int24 => Tick.GrowthInfo) storage tickMap = _growthOutsideTickMap[baseToken];

        int256 liquidityCoefficientInFundingPayment;
        // update funding of liquidity
        for (uint256 i = 0; i < orderIds.length; i++) {
            OpenOrder storage order = account.makerPositionMap[baseToken].openOrderMap[orderIds[i]];
            Tick.FundingGrowthRangeInfo memory fundingGrowthRangeInfo =
                tickMap.getAllFundingGrowth(
                    order.lowerTick,
                    order.upperTick,
                    UniswapV3Broker.getTick(_poolMap[baseToken]),
                    updatedGlobalFundingGrowth.twPremiumX96,
                    updatedGlobalFundingGrowth.twPremiumDivBySqrtPriceX96
                );

            liquidityCoefficientInFundingPayment = liquidityCoefficientInFundingPayment.add(
                _getLiquidityCoefficientInFundingPayment(order, fundingGrowthRangeInfo)
            );

            // TODO funding review whether this section should be here or go upward -> should be a yes
            order.lastTwPremiumGrowthInsideX96 = fundingGrowthRangeInfo.twPremiumGrowthInsideX96;
            order.lastTwPremiumGrowthBelowX96 = fundingGrowthRangeInfo.twPremiumGrowthBelowX96;
            order.lastTwPremiumDivBySqrtPriceGrowthInsideX96 = fundingGrowthRangeInfo
                .twPremiumDivBySqrtPriceGrowthInsideX96;
        }

        int256 availableAndDebtCoefficientInFundingPayment =
            _getAvailableAndDebtCoefficientInFundingPayment(
                account.tokenInfoMap[baseToken],
                updatedGlobalFundingGrowth.twPremiumX96,
                account.lastTwPremiumGrowthGlobalX96Map[baseToken]
            );

        fundingPayment = fundingPayment
            .add(liquidityCoefficientInFundingPayment)
            .add(availableAndDebtCoefficientInFundingPayment)
            .div(1 days);

        // update fundingGrowth of funding payment coefficient from available and debt
        account.lastTwPremiumGrowthGlobalX96Map[baseToken] = updatedGlobalFundingGrowth.twPremiumX96;
    }

    function _addOpenNotionalFraction(
        address account,
        address baseToken,
        int256 delta
    ) private {
        _accountMap[account].openNotionalFractionMap[baseToken] = _accountMap[account].openNotionalFractionMap[
            baseToken
        ]
            .add(delta);
    }

    //
    // INTERNAL VIEW FUNCTIONS
    //

<<<<<<< HEAD
    // -------------------------------
    // --- funding related getters ---

    function _getPendingFundingPayment(
        address trader,
        address baseToken,
        FundingGrowth memory updatedGlobalFundingGrowth
    ) private view returns (int256 fundingPayment) {
        _requireHasBaseToken(baseToken);
        Account storage account = _accountMap[trader];
        bytes32[] memory orderIds = account.makerPositionMap[baseToken].orderIds;
        mapping(int24 => Tick.GrowthInfo) storage tickMap = _growthOutsideTickMap[baseToken];

        int256 liquidityCoefficientInFundingPayment;
        // funding of liquidity
        for (uint256 i = 0; i < orderIds.length; i++) {
            OpenOrder memory order = account.makerPositionMap[baseToken].openOrderMap[orderIds[i]];
            Tick.FundingGrowthRangeInfo memory fundingGrowthRangeInfo =
                tickMap.getAllFundingGrowth(
                    order.lowerTick,
                    order.upperTick,
                    UniswapV3Broker.getTick(_poolMap[baseToken]),
                    updatedGlobalFundingGrowth.twPremiumX96,
                    updatedGlobalFundingGrowth.twPremiumDivBySqrtPriceX96
                );

            liquidityCoefficientInFundingPayment = liquidityCoefficientInFundingPayment.add(
                _getLiquidityCoefficientInFundingPayment(order, fundingGrowthRangeInfo)
            );
        }

        int256 availableAndDebtCoefficientInFundingPayment =
            _getAvailableAndDebtCoefficientInFundingPayment(
                account.tokenInfoMap[baseToken],
                updatedGlobalFundingGrowth.twPremiumX96,
                account.lastTwPremiumGrowthGlobalX96Map[baseToken]
            );

        fundingPayment = fundingPayment
            .add(liquidityCoefficientInFundingPayment)
            .add(availableAndDebtCoefficientInFundingPayment)
            .div(1 days);
    }

    function _getAllPendingFundingPayment(address trader) private view returns (int256 fundingPayment) {
        for (uint256 i = 0; i < _accountMap[trader].tokens.length; i++) {
            address baseToken = _accountMap[trader].tokens[i];
            if (_isPoolExistent(baseToken)) {
                fundingPayment = fundingPayment.add(getPendingFundingPayment(trader, baseToken));
            }
        }
    }

    function _getUpdatedGlobalFundingGrowth(address baseToken)
        private
        view
        returns (FundingGrowth memory updatedGlobalFundingGrowth)
    {
        FundingGrowth storage outdatedGlobalFundingGrowth = _globalFundingGrowthX96Map[baseToken];

        uint256 lastSettledTimestamp = _lastSettledTimestampMap[baseToken];
        if (lastSettledTimestamp != _blockTimestamp() && lastSettledTimestamp != 0) {
            int256 twPremiumDeltaX96 =
                _getMarkTwapX96(baseToken)
                    .toInt256()
                    .sub(_getIndexPrice(baseToken, twapInterval).formatX10_18ToX96().toInt256())
                    .mul(_blockTimestamp().sub(lastSettledTimestamp).toInt256());

            updatedGlobalFundingGrowth.twPremiumX96 = outdatedGlobalFundingGrowth.twPremiumX96.add(twPremiumDeltaX96);

            // overflow inspection:
            // assuming premium = 1 billion (1e9), time diff = 1 year (3600 * 24 * 365)
            // log(1e9 * 2^96 * (3600 * 24 * 365) * 2^96) / log(2) = 246.8078491997 < 255
            updatedGlobalFundingGrowth.twPremiumDivBySqrtPriceX96 = outdatedGlobalFundingGrowth
                .twPremiumDivBySqrtPriceX96
                .add(
                (twPremiumDeltaX96.mul(_IQ96)).div(
                    uint256(UniswapV3Broker.getSqrtMarkPriceX96(_poolMap[baseToken])).toInt256()
                )
            );
        } else {
            // if this is the latest updated block, values in _globalFundingGrowthX96Map are up-to-date already
            updatedGlobalFundingGrowth = outdatedGlobalFundingGrowth;
        }
    }

    function _getLiquidityCoefficientInFundingPayment(
        OpenOrder memory order,
        Tick.FundingGrowthRangeInfo memory fundingGrowthRangeInfo
    ) private pure returns (int256 liquidityCoefficientInFundingPayment) {
        uint160 sqrtPriceX96AtUpperTick = TickMath.getSqrtRatioAtTick(order.upperTick);

        // base amount below the range
        uint256 baseAmountBelow =
            UniswapV3Broker.getAmount0ForLiquidity(
                TickMath.getSqrtRatioAtTick(order.lowerTick),
                sqrtPriceX96AtUpperTick,
                order.liquidity
            );
        int256 fundingBelowX96 =
            baseAmountBelow.toInt256().mul(
                fundingGrowthRangeInfo.twPremiumGrowthBelowX96.sub(order.lastTwPremiumGrowthBelowX96)
            );

        // funding inside the range =
        // liquidity * (ΔtwPremiumDivBySqrtPriceGrowthInsideX96 - ΔtwPremiumGrowthInsideX96 / sqrtPriceAtUpperTick)
        int256 fundingInsideX96 =
            uint256(order.liquidity).toInt256().mul(
                // ΔtwPremiumDivBySqrtPriceGrowthInsideX96
                fundingGrowthRangeInfo
                    .twPremiumDivBySqrtPriceGrowthInsideX96
                    .sub(order.lastTwPremiumDivBySqrtPriceGrowthInsideX96)
                    .sub(
                    // ΔtwPremiumGrowthInsideX96
                    (fundingGrowthRangeInfo.twPremiumGrowthInsideX96.sub(order.lastTwPremiumGrowthInsideX96).mul(_IQ96))
                        .div(sqrtPriceX96AtUpperTick)
                )
            );

        return fundingBelowX96.add(fundingInsideX96).div(_IQ96);
    }

    function _getAvailableAndDebtCoefficientInFundingPayment(
        TokenInfo memory tokenInfo,
        int256 twPremiumGrowthGlobalX96,
        int256 lastTwPremiumGrowthGlobalX96
    ) private pure returns (int256 availableAndDebtCoefficientInFundingPayment) {
        return
            tokenInfo
                .available
                .toInt256()
                .sub(tokenInfo.debt.toInt256())
                .mul(twPremiumGrowthGlobalX96.sub(lastTwPremiumGrowthGlobalX96))
                .div(_IQ96);
    }

    function _getMarkTwapX96(address token) private view returns (uint256) {
        uint256 twapIntervalArg = twapInterval;

        // shorten twapInterval if there is no prior observation
        if (_firstTradedTimestampMap[token] == 0) {
            twapIntervalArg = 0;
        } else if (twapIntervalArg > _blockTimestamp().sub(_firstTradedTimestampMap[token])) {
            twapIntervalArg = _blockTimestamp().sub(_firstTradedTimestampMap[token]);
        }

        return UniswapV3Broker.getSqrtMarkTwapX96(_poolMap[token], twapIntervalArg).formatSqrtPriceX96ToPriceX96();
    }

    // --- funding related getters ---
    // -------------------------------

    function _getIndexPrice(address token, uint256 twapIntervalArg) private view returns (uint256) {
        // TODO funding
        // decide on whether we should use twapInterval the state or the input twapIntervalArg
        // if we use twapInterval, we might need a require() or might not, as the lower level will might deal with it
        return IIndexPrice(token).getIndexPrice(twapIntervalArg);
=======
    function _getIndexPrice(address token, uint256 twapInterval) private view returns (uint256) {
        return IIndexPrice(token).getIndexPrice(twapInterval);
>>>>>>> 82ecb447
    }

    // return decimals 18
    function _getTotalInitialMarginRequirement(address trader) internal view returns (uint256) {
        // right now we have only one quote token USDC, which is equivalent to our internal accounting unit.
        uint256 quoteDebtValue = _accountMap[trader].tokenInfoMap[quoteToken].debt;
        uint256 totalPositionValue = _getTotalAbsPositionValue(trader);
        uint256 totalBaseDebtValue = _getTotalBaseDebtValue(trader);
        return Math.max(totalPositionValue, totalBaseDebtValue.add(quoteDebtValue)).mul(imRatio).divideBy10_18();
    }

    function _getTotalMinimumMarginRequirement(address trader) internal view returns (uint256) {
        return _getTotalAbsPositionValue(trader).mul(mmRatio).divideBy10_18();
    }

    function _getDebtValue(address token, uint256 amount) private view returns (uint256) {
        return amount.mul(_getIndexPrice(token, 0)).divideBy10_18();
    }

<<<<<<< HEAD
    /// @dev funding payment belongs to realizedPnl, not token amount
=======
    // return in settlement token decimals
    function _getTotalCollateralValue(address account) private view returns (int256) {
        int256 owedRealizedPnl = _accountMap[account].owedRealizedPnl;
        return IVault(vault).balanceOf(account).toInt256().addS(owedRealizedPnl, _settlementTokenDecimals);
    }

    // return in virtual token decimals
    function _getBuyingPower(address account) private view returns (uint256) {
        int256 accountValue = getAccountValue(account);
        int256 totalCollateralValue = _getTotalCollateralValue(account);
        int256 minOfAccountAndCollateralValue =
            accountValue < totalCollateralValue ? accountValue : totalCollateralValue;
        int256 totalInitialMarginRequirement = _getTotalInitialMarginRequirement(account).toInt256();
        int256 buyingPower =
            minOfAccountAndCollateralValue.subS(totalInitialMarginRequirement, _settlementTokenDecimals);
        if (buyingPower < 0) {
            return 0;
        }
        return buyingPower.toUint256().parseSettlementToken(_settlementTokenDecimals).mul(1 ether).div(imRatio);
    }

    // TODO refactor with _getTotalBaseDebtValue and getTotalUnrealizedPnl
    function _getTotalAbsPositionValue(address trader) private view returns (uint256) {
        Account storage account = _accountMap[trader];
        uint256 totalPositionValue;
        uint256 tokenLen = account.tokens.length;
        for (uint256 i = 0; i < tokenLen; i++) {
            address baseToken = account.tokens[i];
            if (_isPoolExistent(baseToken)) {
                // will not use negative value in this case
                uint256 positionValue = getPositionValue(trader, baseToken, 0).abs();
                totalPositionValue = totalPositionValue.add(positionValue);
            }
        }
        return totalPositionValue;
    }

    function _getTotalBaseDebtValue(address trader) private view returns (uint256) {
        Account storage account = _accountMap[trader];
        uint256 totalBaseDebtValue;
        uint256 tokenLen = account.tokens.length;
        for (uint256 i = 0; i < tokenLen; i++) {
            address baseToken = account.tokens[i];
            if (_isPoolExistent(baseToken)) {
                uint256 baseDebtValue = _getDebtValue(baseToken, account.tokenInfoMap[baseToken].debt);
                totalBaseDebtValue = totalBaseDebtValue.add(baseDebtValue);
            }
        }
        return totalBaseDebtValue;
    }

    // including uncollected fee
>>>>>>> 82ecb447
    function _getTotalTokenAmountInPool(
        address trader,
        address baseToken,
        uint160 sqrtMarkPriceX96,
        bool fetchBase // true: fetch base amount, false: fetch quote amount
    ) private view returns (uint256 tokenAmount) {
        Account storage account = _accountMap[trader];
        bytes32[] memory orderIds = account.makerPositionMap[baseToken].orderIds;

        //
        // tick:    lower             upper
        //       -|---+-----------------+---|--
        //     case 1                    case 2
        //
        // if current price < upper tick, maker has base
        // case 1 : current price < lower tick
        //  --> maker only has base token
        //
        // if current price > lower tick, maker has quote
        // case 2 : current price > upper tick
        //  --> maker only has quote token
        for (uint256 i = 0; i < orderIds.length; i++) {
            OpenOrder memory order = account.makerPositionMap[baseToken].openOrderMap[orderIds[i]];

            uint256 amount;
            {
                uint160 sqrtPriceAtLowerTick = TickMath.getSqrtRatioAtTick(order.lowerTick);
                uint160 sqrtPriceAtUpperTick = TickMath.getSqrtRatioAtTick(order.upperTick);
                if (fetchBase && sqrtMarkPriceX96 < sqrtPriceAtUpperTick) {
                    amount = UniswapV3Broker.getAmount0ForLiquidity(
                        sqrtMarkPriceX96 > sqrtPriceAtLowerTick ? sqrtMarkPriceX96 : sqrtPriceAtLowerTick,
                        sqrtPriceAtUpperTick,
                        order.liquidity
                    );
                } else if (!fetchBase && sqrtMarkPriceX96 > sqrtPriceAtLowerTick) {
                    amount = UniswapV3Broker.getAmount1ForLiquidity(
                        sqrtPriceAtLowerTick,
                        sqrtMarkPriceX96 < sqrtPriceAtUpperTick ? sqrtMarkPriceX96 : sqrtPriceAtUpperTick,
                        order.liquidity
                    );
                }
            }
            tokenAmount = tokenAmount.add(amount);

            if (!fetchBase) {
                int24 tick = TickMath.getTickAtSqrtRatio(sqrtMarkPriceX96);

                // uncollected quote fee in ClearingHouse
                mapping(int24 => Tick.GrowthInfo) storage tickMap = _growthOutsideTickMap[baseToken];
                uint256 feeGrowthGlobalX128 = _feeGrowthGlobalX128Map[baseToken];
                uint256 feeGrowthInsideClearingHouseX128 =
                    tickMap.getFeeGrowthInside(order.lowerTick, order.upperTick, tick, feeGrowthGlobalX128);

                tokenAmount = tokenAmount.add(
                    _calcOwedFee(
                        order.liquidity,
                        feeGrowthInsideClearingHouseX128,
                        order.feeGrowthInsideClearingHouseLastX128
                    )
                );
            }
        }
    }

    function _getPositionSize(
        address trader,
        address baseToken,
        uint160 sqrtMarkPriceX96
    ) private view returns (int256) {
        Account storage account = _accountMap[trader];
        uint256 vBaseAmount =
            account.tokenInfoMap[baseToken].available.add(
                _getTotalTokenAmountInPool(
                    trader,
                    baseToken,
                    sqrtMarkPriceX96,
                    true // get base token amount
                )
            );

        // NOTE: when a token goes into UniswapV3 pool (addLiquidity or swap), there would be 1 wei rounding error
        // for instance, maker adds liquidity with 2 base (2000000000000000000),
        // the actual base amount in pool would be 1999999999999999999
        int256 positionSize = vBaseAmount.toInt256().sub(account.tokenInfoMap[baseToken].debt.toInt256());
        return positionSize.abs() < _DUST ? 0 : positionSize;
    }

    function _isPoolExistent(address baseToken) internal view returns (bool) {
        return _poolMap[baseToken] != address(0);
    }

    function _getOrderId(
        address trader,
        address baseToken,
        int24 lowerTick,
        int24 upperTick
    ) internal pure returns (bytes32) {
        return keccak256(abi.encodePacked(address(trader), address(baseToken), lowerTick, upperTick));
    }

    function _calcOwedFee(
        uint128 liquidity,
        uint256 feeGrowthInsideNew,
        uint256 feeGrowthInsideOld
    ) private pure returns (uint256) {
        // can NOT use safeMath, feeGrowthInside could be a very large value(a negative value)
        // which causes underflow but what we want is the difference only
        return FullMath.mulDiv(feeGrowthInsideNew - feeGrowthInsideOld, liquidity, FixedPoint128.Q128);
    }

    function _emitLiquidityChanged(
        address maker,
        AddLiquidityParams memory params,
        UniswapV3Broker.AddLiquidityResponse memory response,
        uint256 quoteFee
    ) private {
        emit LiquidityChanged(
            maker,
            params.baseToken,
            quoteToken,
            params.lowerTick,
            params.upperTick,
            response.base.toInt256(),
            response.quote.toInt256(),
            response.liquidity.toInt128(),
            quoteFee
        );
    }

    function _emitLiquidityChanged(
        address maker,
        InternalRemoveLiquidityParams memory params,
        UniswapV3Broker.RemoveLiquidityResponse memory response,
        uint256 quoteFee
    ) private {
        emit LiquidityChanged(
            maker,
            params.baseToken,
            quoteToken,
            params.lowerTick,
            params.upperTick,
            -response.base.toInt256(),
            -response.quote.toInt256(),
            -params.liquidity.toInt128(),
            quoteFee
        );
    }

    function _requireHasBaseToken(address baseToken) private view {
        // CH_BTNE: base token not exists
        require(_isPoolExistent(baseToken), "CH_BTNE");
    }

    function _requireLargerThanInitialMarginRequirement(address trader) private view {
        // CH_NEAV: not enough account value
        require(
            getAccountValue(trader).gte(_getTotalInitialMarginRequirement(trader).toInt256(), _settlementTokenDecimals),
            "CH_NEAV"
        );
    }
}<|MERGE_RESOLUTION|>--- conflicted
+++ resolved
@@ -131,13 +131,9 @@
         int24 lowerTick;
         int24 upperTick;
         uint256 feeGrowthInsideClearingHouseLastX128;
-<<<<<<< HEAD
-        uint256 feeGrowthInsideUniswapLastX128;
         int256 lastTwPremiumGrowthInsideX96;
         int256 lastTwPremiumGrowthBelowX96;
         int256 lastTwPremiumDivBySqrtPriceGrowthInsideX96;
-=======
->>>>>>> 82ecb447
     }
 
     struct MakerPosition {
@@ -229,6 +225,7 @@
         uint160 sqrtPriceLimitX96;
         uint24 clearingHouseFeeRatio;
         uint24 uniswapFeeRatio;
+        FundingGrowth globalFundingGrowth;
     }
 
     struct SwapResponse {
@@ -515,69 +512,7 @@
         _addOpenNotionalFraction(trader, params.baseToken, response.quote.toInt256());
 
         // TODO move it back if we can fix stack too deep
-<<<<<<< HEAD
-        _emitLiquidityChanged(trader, params, response, quoteFeeClearingHouse.add(quoteFeeUniswap));
-    }
-
-    function _addLiquidityToOrder(AddLiquidityToOrderParams memory params)
-        private
-        returns (uint256 quoteFeeClearingHouse, uint256 quoteFeeUniswap)
-    {
-        // load existing open order
-        bytes32 orderId = _getOrderId(params.maker, params.baseToken, params.lowerTick, params.upperTick);
-        OpenOrder storage openOrder =
-            _accountMap[params.maker].makerPositionMap[params.baseToken].openOrderMap[orderId];
-
-        uint256 feeGrowthInsideClearingHouseX128;
-        mapping(int24 => Tick.GrowthInfo) storage tickMap = _growthOutsideTickMap[params.baseToken];
-        if (openOrder.liquidity == 0) {
-            // it's a new order
-            MakerPosition storage makerPosition = _accountMap[params.maker].makerPositionMap[params.baseToken];
-            makerPosition.orderIds.push(orderId);
-
-            openOrder.lowerTick = params.lowerTick;
-            openOrder.upperTick = params.upperTick;
-
-            Tick.FundingGrowthRangeInfo memory fundingGrowthRangeInfo =
-                tickMap.getAllFundingGrowth(
-                    openOrder.lowerTick,
-                    openOrder.upperTick,
-                    UniswapV3Broker.getTick(_poolMap[params.baseToken]),
-                    params.globalFundingGrowth.twPremiumX96,
-                    params.globalFundingGrowth.twPremiumDivBySqrtPriceX96
-                );
-            openOrder.lastTwPremiumGrowthInsideX96 = fundingGrowthRangeInfo.twPremiumGrowthInsideX96;
-            openOrder.lastTwPremiumGrowthBelowX96 = fundingGrowthRangeInfo.twPremiumGrowthBelowX96;
-            openOrder.lastTwPremiumDivBySqrtPriceGrowthInsideX96 = fundingGrowthRangeInfo
-                .twPremiumDivBySqrtPriceGrowthInsideX96;
-        } else {
-            int24 currentTick = UniswapV3Broker.getTick(params.pool);
-
-            feeGrowthInsideClearingHouseX128 = tickMap.getFeeGrowthInside(
-                params.lowerTick,
-                params.upperTick,
-                currentTick,
-                params.feeGrowthGlobalClearingHouseX128
-            );
-            quoteFeeClearingHouse = _calcOwedFee(
-                openOrder.liquidity,
-                feeGrowthInsideClearingHouseX128,
-                openOrder.feeGrowthInsideClearingHouseLastX128
-            );
-            quoteFeeUniswap = _calcOwedFee(
-                openOrder.liquidity,
-                params.feeGrowthInsideQuoteX128,
-                openOrder.feeGrowthInsideUniswapLastX128
-            );
-        }
-
-        // update open order with new liquidity
-        openOrder.liquidity = openOrder.liquidity.toUint256().add(params.liquidity).toUint128();
-        openOrder.feeGrowthInsideClearingHouseLastX128 = feeGrowthInsideClearingHouseX128;
-        openOrder.feeGrowthInsideUniswapLastX128 = params.feeGrowthInsideQuoteX128;
-=======
         _emitLiquidityChanged(trader, params, response, fee);
->>>>>>> 82ecb447
     }
 
     function removeLiquidity(RemoveLiquidityParams calldata params)
@@ -649,14 +584,13 @@
         emit LiquidationPenaltyRatioChanged(liquidationPenaltyRatioArg);
     }
 
-<<<<<<< HEAD
     function setTwapInterval(uint32 twapIntervalArg) external onlyOwner {
         twapInterval = twapIntervalArg;
         // TODO event declaration and emit here
-=======
+    }
+
     function setFeeRatio(address baseToken, uint24 feeRatio) external onlyOwner {
         clearingHouseFeeRatioMap[_poolMap[baseToken]] = feeRatio;
->>>>>>> 82ecb447
     }
 
     function liquidate(address trader, address baseToken) external nonReentrant() {
@@ -841,34 +775,6 @@
         return _getTotalCollateralValue(account).addS(getTotalUnrealizedPnl(account), _settlementTokenDecimals);
     }
 
-<<<<<<< HEAD
-    // return in settlement token decimals
-    function _getTotalCollateralValue(address trader) private view returns (int256) {
-        int256 owedRealizedPnl = _accountMap[trader].owedRealizedPnl;
-        return
-            IVault(vault).balanceOf(trader).toInt256().addS(
-                owedRealizedPnl.sub(_getAllPendingFundingPayment(trader)),
-                _settlementTokenDecimals
-            );
-    }
-
-    // return in virtual token decimals
-    function _getBuyingPower(address account) private view returns (uint256) {
-        int256 accountValue = getAccountValue(account);
-        int256 totalCollateralValue = _getTotalCollateralValue(account);
-        int256 minOfAccountAndCollateralValue =
-            accountValue < totalCollateralValue ? accountValue : totalCollateralValue;
-        int256 totalInitialMarginRequirement = _getTotalInitialMarginRequirement(account).toInt256();
-        int256 buyingPower =
-            minOfAccountAndCollateralValue.subS(totalInitialMarginRequirement, _settlementTokenDecimals);
-        if (buyingPower < 0) {
-            return 0;
-        }
-        return buyingPower.toUint256().parseSettlementToken(_settlementTokenDecimals).mul(1 ether).div(imRatio);
-    }
-
-=======
->>>>>>> 82ecb447
     // (totalBaseDebtValue + totalQuoteDebtValue) * imRatio
     function getTotalOpenOrderMarginRequirement(address trader) external view returns (uint256) {
         // right now we have only one quote token USDC, which is equivalent to our internal accounting unit.
@@ -880,12 +786,12 @@
     function getPositionValue(
         address trader,
         address token,
-        uint256 twapInterval
+        uint256 twapIntervalArg
     ) public view returns (int256 positionValue) {
         int256 positionSize = _getPositionSize(trader, token, UniswapV3Broker.getSqrtMarkPriceX96(_poolMap[token]));
         if (positionSize == 0) return 0;
 
-        uint256 indexTwap = IIndexPrice(token).getIndexPrice(twapInterval);
+        uint256 indexTwap = IIndexPrice(token).getIndexPrice(twapIntervalArg);
 
         // both positionSize & indexTwap are in 10^18 already
         return positionSize.mul(indexTwap.toInt256()).divideBy10_18();
@@ -1082,6 +988,7 @@
             _accountMap[params.maker].makerPositionMap[params.baseToken].openOrderMap[orderId];
 
         uint256 feeGrowthInsideClearingHouseX128;
+        mapping(int24 => Tick.GrowthInfo) storage tickMap = _growthOutsideTickMap[params.baseToken];
         if (openOrder.liquidity == 0) {
             // it's a new order
             MakerPosition storage makerPosition = _accountMap[params.maker].makerPositionMap[params.baseToken];
@@ -1089,8 +996,20 @@
 
             openOrder.lowerTick = params.lowerTick;
             openOrder.upperTick = params.upperTick;
+
+            Tick.FundingGrowthRangeInfo memory fundingGrowthRangeInfo =
+                tickMap.getAllFundingGrowth(
+                    openOrder.lowerTick,
+                    openOrder.upperTick,
+                    UniswapV3Broker.getTick(_poolMap[params.baseToken]),
+                    params.globalFundingGrowth.twPremiumX96,
+                    params.globalFundingGrowth.twPremiumDivBySqrtPriceX96
+                );
+            openOrder.lastTwPremiumGrowthInsideX96 = fundingGrowthRangeInfo.twPremiumGrowthInsideX96;
+            openOrder.lastTwPremiumGrowthBelowX96 = fundingGrowthRangeInfo.twPremiumGrowthBelowX96;
+            openOrder.lastTwPremiumDivBySqrtPriceGrowthInsideX96 = fundingGrowthRangeInfo
+                .twPremiumDivBySqrtPriceGrowthInsideX96;
         } else {
-            mapping(int24 => uint256) storage tickMap = _feeGrowthOutsideX128TickMap[params.baseToken];
             feeGrowthInsideClearingHouseX128 = tickMap.getFeeGrowthInside(
                 params.lowerTick,
                 params.upperTick,
@@ -1274,55 +1193,9 @@
         quoteTokenInfo.debt = quoteTokenInfo.debt.sub(deltaPnlAbs);
     }
 
-<<<<<<< HEAD
-    function _swap(InternalSwapParams memory params) private returns (SwapResponse memory) {
-        address trader = params.trader;
-        address baseTokenAddr = params.baseToken;
-        // _registerBaseToken(trader, baseTokenAddr);
-
-        FundingGrowth memory updatedGlobalFundingGrowth = _settleFundingAndUpdateFundingGrowth(trader, baseTokenAddr);
-
-        address pool = _poolMap[baseTokenAddr];
-        SwapState memory state =
-            SwapState({
-                tick: UniswapV3Broker.getTick(pool),
-                sqrtPriceX96: UniswapV3Broker.getSqrtMarkPriceX96(pool),
-                amountSpecifiedRemaining: 0,
-                feeGrowthGlobalX128: _feeGrowthGlobalX128Map[baseTokenAddr],
-                liquidity: UniswapV3Broker.getLiquidity(pool)
-            });
-
-        uint256 amount = params.amount;
-        if (params.isBaseToQuote) {
-            // mint extra base token before swap
-            amount = FeeMath.calcScaledAmount(pool, params.amount, true);
-            // not use _mint() here since it will change trader's baseToken available/debt
-            IMintableERC20(baseTokenAddr).mint(address(this), amount.sub(params.amount));
-        }
-
-        UniswapV3Broker.SwapResponse memory response =
-            UniswapV3Broker.swap(
-                UniswapV3Broker.SwapParams(
-                    pool,
-                    baseTokenAddr,
-                    quoteToken,
-                    params.isBaseToQuote,
-                    params.isExactInput,
-                    amount,
-                    params.sqrtPriceLimitX96
-                )
-            );
-
-        uint160 endingSqrtMarkPriceX96 = UniswapV3Broker.getSqrtMarkPriceX96(pool);
-        // we are going to replay txs by swapping "exactOutput" with the output token received
-        state.amountSpecifiedRemaining = params.isBaseToQuote
-            ? -(response.quote.toInt256())
-            : -(response.base.toInt256());
-=======
     function _updateClearingHouseFee(InternalFeeUpdateParams memory params) private returns (uint256 fee) {
         address pool = _poolMap[params.baseToken];
         bool isExactInput = params.state.amountSpecifiedRemaining > 0;
->>>>>>> 82ecb447
 
         params.sqrtPriceLimitX96 = params.sqrtPriceLimitX96 == 0
             ? (params.isBaseToQuote ? TickMath.MIN_SQRT_RATIO + 1 : TickMath.MAX_SQRT_RATIO - 1)
@@ -1401,24 +1274,17 @@
                 // we have reached the tick's boundary
                 if (step.isNextTickInitialized) {
                     // update the tick if it has been initialized
-<<<<<<< HEAD
-                    mapping(int24 => Tick.GrowthInfo) storage tickMap = _growthOutsideTickMap[baseTokenAddr];
+                    mapping(int24 => Tick.GrowthInfo) storage tickMap = _growthOutsideTickMap[params.baseToken];
                     // according to the above updating logic,
                     // if isBaseToQuote, state.feeGrowthGlobalX128 will be updated; else, will never be updated
                     tickMap.cross(
                         step.nextTick,
                         Tick.GrowthInfo({
-                            feeX128: state.feeGrowthGlobalX128,
-                            twPremiumX96: updatedGlobalFundingGrowth.twPremiumX96,
-                            twPremiumDivBySqrtPriceX96: updatedGlobalFundingGrowth.twPremiumDivBySqrtPriceX96
+                            feeX128: params.state.feeGrowthGlobalX128,
+                            twPremiumX96: params.globalFundingGrowth.twPremiumX96,
+                            twPremiumDivBySqrtPriceX96: params.globalFundingGrowth.twPremiumDivBySqrtPriceX96
                         })
                     );
-=======
-                    mapping(int24 => uint256) storage tickMap = _feeGrowthOutsideX128TickMap[params.baseToken];
-                    // according to the above updating logic,
-                    // if isBaseToQuote, state.feeGrowthGlobalX128 will be updated; else, will never be updated
-                    tickMap.cross(step.nextTick, params.state.feeGrowthGlobalX128);
->>>>>>> 82ecb447
 
                     int128 liquidityNet = UniswapV3Broker.getTickLiquidityNet(pool, step.nextTick);
                     if (params.isBaseToQuote) liquidityNet = -liquidityNet;
@@ -1457,7 +1323,8 @@
         // must before swap
         _updateTickStatus(params.baseToken);
 
-        int256 fundingPayment = _settleFunding(params.trader, params.baseToken);
+        FundingGrowth memory updatedGlobalFundingGrowth =
+            _settleFundingAndUpdateFundingGrowth(params.trader, params.baseToken);
 
         UniswapV3Broker.SwapResponse memory response;
         address pool = _poolMap[params.baseToken];
@@ -1506,7 +1373,8 @@
                     params.isBaseToQuote,
                     params.sqrtPriceLimitX96,
                     clearingHouseFeeRatio,
-                    uniswapFeeRatio
+                    uniswapFeeRatio,
+                    updatedGlobalFundingGrowth
                 )
             );
             response = UniswapV3Broker.swap(
@@ -1553,9 +1421,11 @@
                 .sub(fee);
         }
 
-        // update timestamp of the first tx in this market
-        if (_firstTradedTimestampMap[baseTokenAddr] == 0) {
-            _firstTradedTimestampMap[baseTokenAddr] = _blockTimestamp();
+        {
+            // update timestamp of the first tx in this market
+            if (_firstTradedTimestampMap[params.baseToken] == 0) {
+                _firstTradedTimestampMap[params.baseToken] = _blockTimestamp();
+            }
         }
 
         emit Swapped(
@@ -1584,12 +1454,7 @@
             uint256 fee
         )
     {
-<<<<<<< HEAD
-        address trader = params.maker;
-        _settleFundingAndUpdateFundingGrowth(trader, params.baseToken);
-=======
-        _settleFunding(params.maker, params.baseToken);
->>>>>>> 82ecb447
+        _settleFundingAndUpdateFundingGrowth(params.maker, params.baseToken);
 
         // load existing open order
         bytes32 orderId = _getOrderId(params.maker, params.baseToken, params.lowerTick, params.upperTick);
@@ -1618,17 +1483,6 @@
 
             base = response.base;
             quote = response.quote;
-<<<<<<< HEAD
-            // if flipped from initialized to uninitialized, clear the tick info
-            if (!UniswapV3Broker.getIsTickInitialized(pool, params.lowerTick)) {
-                _growthOutsideTickMap[params.baseToken].clear(params.lowerTick);
-            }
-            if (!UniswapV3Broker.getIsTickInitialized(pool, params.upperTick)) {
-                _growthOutsideTickMap[params.baseToken].clear(params.upperTick);
-            }
-        }
-=======
->>>>>>> 82ecb447
 
             // update token info based on existing open order
             fee = _removeLiquidityFromOrder(
@@ -1645,10 +1499,10 @@
 
             // if flipped from initialized to uninitialized, clear the tick info
             if (!UniswapV3Broker.getIsTickInitialized(pool, params.lowerTick)) {
-                _feeGrowthOutsideX128TickMap[params.baseToken].clear(params.lowerTick);
+                _growthOutsideTickMap[params.baseToken].clear(params.lowerTick);
             }
             if (!UniswapV3Broker.getIsTickInitialized(pool, params.upperTick)) {
-                _feeGrowthOutsideX128TickMap[params.baseToken].clear(params.upperTick);
+                _growthOutsideTickMap[params.baseToken].clear(params.upperTick);
             }
         }
 
@@ -1758,6 +1612,17 @@
         return swapResponse;
     }
 
+    function _addOpenNotionalFraction(
+        address account,
+        address baseToken,
+        int256 delta
+    ) private {
+        _accountMap[account].openNotionalFractionMap[baseToken] = _accountMap[account].openNotionalFractionMap[
+            baseToken
+        ]
+            .add(delta);
+    }
+
     function _settleFundingAndUpdateFundingGrowth(address trader, address baseToken)
         private
         returns (FundingGrowth memory updatedGlobalFundingGrowth)
@@ -1842,22 +1707,10 @@
         account.lastTwPremiumGrowthGlobalX96Map[baseToken] = updatedGlobalFundingGrowth.twPremiumX96;
     }
 
-    function _addOpenNotionalFraction(
-        address account,
-        address baseToken,
-        int256 delta
-    ) private {
-        _accountMap[account].openNotionalFractionMap[baseToken] = _accountMap[account].openNotionalFractionMap[
-            baseToken
-        ]
-            .add(delta);
-    }
-
     //
     // INTERNAL VIEW FUNCTIONS
     //
 
-<<<<<<< HEAD
     // -------------------------------
     // --- funding related getters ---
 
@@ -2015,10 +1868,6 @@
         // decide on whether we should use twapInterval the state or the input twapIntervalArg
         // if we use twapInterval, we might need a require() or might not, as the lower level will might deal with it
         return IIndexPrice(token).getIndexPrice(twapIntervalArg);
-=======
-    function _getIndexPrice(address token, uint256 twapInterval) private view returns (uint256) {
-        return IIndexPrice(token).getIndexPrice(twapInterval);
->>>>>>> 82ecb447
     }
 
     // return decimals 18
@@ -2038,13 +1887,14 @@
         return amount.mul(_getIndexPrice(token, 0)).divideBy10_18();
     }
 
-<<<<<<< HEAD
-    /// @dev funding payment belongs to realizedPnl, not token amount
-=======
     // return in settlement token decimals
-    function _getTotalCollateralValue(address account) private view returns (int256) {
-        int256 owedRealizedPnl = _accountMap[account].owedRealizedPnl;
-        return IVault(vault).balanceOf(account).toInt256().addS(owedRealizedPnl, _settlementTokenDecimals);
+    function _getTotalCollateralValue(address trader) private view returns (int256) {
+        int256 owedRealizedPnl = _accountMap[trader].owedRealizedPnl;
+        return
+            IVault(vault).balanceOf(trader).toInt256().addS(
+                owedRealizedPnl.sub(_getAllPendingFundingPayment(trader)),
+                _settlementTokenDecimals
+            );
     }
 
     // return in virtual token decimals
@@ -2092,8 +1942,7 @@
         return totalBaseDebtValue;
     }
 
-    // including uncollected fee
->>>>>>> 82ecb447
+    /// @dev funding payment belongs to realizedPnl, not token amount
     function _getTotalTokenAmountInPool(
         address trader,
         address baseToken,
