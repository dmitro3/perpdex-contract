--- conflicted
+++ resolved
@@ -18,11 +18,8 @@
  */
 library UniswapV3Broker {
     using SafeCast for uint256;
-<<<<<<< HEAD
     using SafeCast for uint128;
-=======
     using SafeCast for int256;
->>>>>>> 22280a28
 
     struct MintParams {
         address pool;
