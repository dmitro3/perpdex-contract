--- conflicted
+++ resolved
@@ -6,23 +6,16 @@
 import { ethers, waffle } from "hardhat"
 import {
     BaseToken,
-<<<<<<< HEAD
     Exchange,
     OrderBook,
-=======
     ClearingHouseConfig,
-    Exchange,
->>>>>>> fbb2d7af
     QuoteToken,
     TestClearingHouse,
     TestERC20,
     UniswapV3Pool,
     Vault,
+    MarketRegistry,
 } from "../../typechain"
-<<<<<<< HEAD
-import { MarketRegistry } from "../../typechain/MarketRegistry"
-=======
->>>>>>> fbb2d7af
 import { deposit } from "../helper/token"
 import { encodePriceSqrt } from "../shared/utilities"
 import { BaseQuoteOrdering, createClearingHouseFixture } from "./fixtures"
@@ -31,11 +24,8 @@
     const [admin, alice] = waffle.provider.getWallets()
     const loadFixture: ReturnType<typeof waffle.createFixtureLoader> = waffle.createFixtureLoader([admin])
     let clearingHouse: TestClearingHouse
-<<<<<<< HEAD
     let marketRegistry: MarketRegistry
-=======
     let clearingHouseConfig: ClearingHouseConfig
->>>>>>> fbb2d7af
     let exchange: Exchange
     let orderBook: OrderBook
     let vault: Vault
@@ -52,11 +42,8 @@
     beforeEach(async () => {
         const _clearingHouseFixture = await loadFixture(createClearingHouseFixture(BaseQuoteOrdering.BASE_0_QUOTE_1))
         clearingHouse = _clearingHouseFixture.clearingHouse as TestClearingHouse
-<<<<<<< HEAD
         orderBook = _clearingHouseFixture.orderBook
-=======
         clearingHouseConfig = _clearingHouseFixture.clearingHouseConfig
->>>>>>> fbb2d7af
         vault = _clearingHouseFixture.vault
         collateral = _clearingHouseFixture.USDC
         baseToken = _clearingHouseFixture.baseToken
