--- conflicted
+++ resolved
@@ -145,37 +145,6 @@
             expect(await vault.balanceOf(bob.address)).to.eq("0")
         })
 
-<<<<<<< HEAD
-        it("taker swap then withdraw and verify maker's free collateral", async () => {
-            await clearingHouse.connect(bob).mint(quoteToken.address, toWei(100))
-            await clearingHouse.connect(bob).swap({
-                // buy base
-                baseToken: baseToken.address,
-                isBaseToQuote: false,
-                isExactInput: true,
-                amount: toWei(100),
-                sqrtPriceLimitX96: 0,
-            })
-
-            // free collateral = min(collateral, accountValue) - (totalBaseDebt + totalQuoteDebt) * imRatio
-            // min(1000, 1000 - 0.998049666(fee)) - (0 + 100) * 10% = 989.001950334009680713
-            expect(await vault.getFreeCollateral(bob.address)).to.eq("989001950")
-
-            await expect(vault.connect(bob).withdraw(collateral.address, "989001950"))
-                .to.emit(vault, "Withdrawn")
-                .withArgs(collateral.address, bob.address, "989001950")
-            expect(await collateral.balanceOf(bob.address)).to.eq("989001950")
-            expect(await vault.balanceOf(bob.address)).to.eq("10998050")
-
-            // verify maker's free collateral
-            // collateral = 20,000, base debt = 500, quote debt = 50,000
-            // position size = 0.6539993895
-            // free collateral = min(20,000, 20,000.998) - (500 * 100 + 50,000) * 0.1 = 10,000
-            expect(await vault.getFreeCollateral(alice.address)).to.eq(toWei(10000, await collateral.decimals()))
-        })
-
-=======
->>>>>>> 04074230
         it("maker withdraw after adding liquidity", async () => {
             // free collateral = min(collateral, accountValue) - (totalBaseDebt + totalQuoteDebt) * imRatio
             // min(20000, 20000) - (500 * 100 + 50000, 0) * 10% = 10000
