--- conflicted
+++ resolved
@@ -335,17 +335,10 @@
                 .withArgs(
                     bob.address, // trader
                     baseToken.address, // baseToken
-<<<<<<< HEAD
                     "-6561362585509647", // exchangedPositionSize
                     parseEther("1.010101010101010102"), // costBasis
                     "10101010101010102", // fee: 1.010101010101010102 * 0.01 = 0.010101010101010102
                     "-12375003379192556", // fundingPayment
-=======
-                    "-6561355980537526", // exchangedPositionSize
-                    parseEther("1"), // exchangedPositionNotional
-                    "65613559805376", // fee: base
-                    "-12500003413325814", // fundingPayment
->>>>>>> 8e785c4e
                     parseEther("0"), // badDebt
                 )
 
