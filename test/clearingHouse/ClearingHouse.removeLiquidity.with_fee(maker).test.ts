import { expect } from "chai"
import { parseEther } from "ethers/lib/utils"
<<<<<<< HEAD
import { ethers, waffle } from "hardhat"
import { ClearingHouse, TestERC20, UniswapV3Pool, Vault } from "../../typechain"
=======
import { waffle } from "hardhat"
import { ClearingHouse, TestERC20, UniswapV3Pool, Vault, VirtualToken } from "../../typechain"
>>>>>>> f20107bc
import { toWei } from "../helper/number"
import { deposit } from "../helper/token"
import { encodePriceSqrt } from "../shared/utilities"
import { BaseQuoteOrdering, createClearingHouseFixture } from "./fixtures"

describe("ClearingHouse removeLiquidity with fee", () => {
    const EMPTY_ADDRESS = "0x0000000000000000000000000000000000000000"
    const [admin, alice, bob, carol] = waffle.provider.getWallets()
    const loadFixture: ReturnType<typeof waffle.createFixtureLoader> = waffle.createFixtureLoader([admin])
    let clearingHouse: ClearingHouse
    let collateral: TestERC20
    let vault: Vault
    let baseToken: VirtualToken
    let quoteToken: VirtualToken
    let pool: UniswapV3Pool

    beforeEach(async () => {
        const _clearingHouseFixture = await loadFixture(createClearingHouseFixture(BaseQuoteOrdering.BASE_0_QUOTE_1))
        clearingHouse = _clearingHouseFixture.clearingHouse
        vault = _clearingHouseFixture.vault
        collateral = _clearingHouseFixture.USDC
        baseToken = _clearingHouseFixture.baseToken
        quoteToken = _clearingHouseFixture.quoteToken
        pool = _clearingHouseFixture.pool

        // mint
        collateral.mint(admin.address, toWei(10000))

        // prepare collateral for alice
        const amount = toWei(1000, await collateral.decimals())
        await collateral.transfer(alice.address, amount)
        await deposit(alice, vault, 1000, collateral)

        // prepare collateral for bob
        await collateral.transfer(bob.address, amount)
        await deposit(bob, vault, 1000, collateral)

        // prepare collateral for carol
        await collateral.transfer(carol.address, amount)
        await deposit(carol, vault, 1000, collateral)

        // add pool
        await clearingHouse.addPool(baseToken.address, 10000)

        // mint
        const baseAmount = toWei(100, await baseToken.decimals())
        const quoteAmount = toWei(10000, await quoteToken.decimals())
        await clearingHouse.connect(alice).mint(baseToken.address, baseAmount)
        await clearingHouse.connect(alice).mint(quoteToken.address, quoteAmount)
        await clearingHouse.connect(bob).mint(baseToken.address, baseAmount)
        await clearingHouse.connect(bob).mint(quoteToken.address, quoteAmount)
        await clearingHouse.connect(carol).mint(baseToken.address, baseAmount)
        await clearingHouse.connect(carol).mint(quoteToken.address, quoteAmount)
    })

    // simulation results:
    // https://docs.google.com/spreadsheets/d/1H8Sn0YHwbnEjhhA03QOVfOFPPFZUX5Uasg14UY9Gszc/edit#gid=1867451918
    describe("# removeLiquidity; with fee", () => {
        describe("remove zero liquidity", () => {
            describe("one maker; current price is in maker's range", () => {
                it("a trader swaps base to quote, thus the maker receives B2QFee in ClearingHouse (B2QFee)", async () => {
                    await pool.initialize(encodePriceSqrt(151.3733069, 1))
                    const baseBefore = await baseToken.balanceOf(clearingHouse.address)
                    const quoteBefore = await quoteToken.balanceOf(clearingHouse.address)

                    const lowerTick = "50000"
                    const upperTick = "50200"

                    // alice add liquidity
                    const addLiquidityParams = {
                        baseToken: baseToken.address,
                        base: "0",
                        quote: parseEther("0.122414646"),
                        lowerTick, // 148.3760629
                        upperTick, // 151.3733069
                        minBase: 0,
                        minQuote: 0,
                        deadline: ethers.constants.MaxUint256,
                    }
                    await clearingHouse.connect(alice).addLiquidity(addLiquidityParams)

                    // liquidity ~= 1
                    const liquidity = (
                        await clearingHouse.getOpenOrder(alice.address, baseToken.address, lowerTick, upperTick)
                    ).liquidity

                    // bob swap
                    // base: 0.0004084104205
                    // B2QFee: CH actually shorts 0.0004084104205 / 0.99 = 0.0004125357783 and get 0.06151334176 quote
                    // bob gets 0.06151334176 * 0.99 = 0.06089820834
                    const swapParams = {
                        baseToken: baseToken.address,
                        isBaseToQuote: true,
                        isExactInput: true,
                        amount: parseEther("0.0004084104205"),
                        sqrtPriceLimitX96: "0",
                    }
                    await clearingHouse.connect(bob).swap(swapParams)

                    // alice remove liq 0, alice should collect fee
                    const removeLiquidityParams = {
                        baseToken: baseToken.address,
                        lowerTick,
                        upperTick,
                        liquidity: "0",
                        minBase: 0,
                        minQuote: 0,
                        deadline: ethers.constants.MaxUint256,
                    }
                    // B2QFee: expect 1% of quote = 0.0006151334176 ~= 615133417572501 / 10^18
                    await expect(clearingHouse.connect(alice).removeLiquidity(removeLiquidityParams))
                        .to.emit(clearingHouse, "LiquidityChanged")
                        .withArgs(
                            alice.address,
                            baseToken.address,
                            quoteToken.address,
                            Number(lowerTick),
                            Number(upperTick),
                            "0",
                            "0",
                            "0",
                            "615133417572501",
                        )

                    // no base fee
                    expect(await clearingHouse.getTokenInfo(alice.address, baseToken.address)).to.deep.eq([
                        parseEther("100"), // available
                        parseEther("100"), // debt
                    ])
                    // 10000 - 0.122414646 + 0.0006151334176 = 9999.8782004874
                    expect(await clearingHouse.getTokenInfo(alice.address, quoteToken.address)).to.deep.eq([
                        parseEther("9999.878200487417572501"), // available
                        parseEther("10000"), // debt
                    ])
                    // note skipping Bob's/ taker's balance

                    // B2QFee: there is only quote fee
                    // 0.0006151334176 * 2 ^ 128 = 2.093190553E35
                    // =  209319055300000000000000000000000000
                    // ~= 209319055280823885560625816574200262
                    expect(
                        await clearingHouse.getOpenOrder(alice.address, baseToken.address, lowerTick, upperTick),
                    ).to.deep.eq([
                        liquidity,
                        Number(lowerTick), // lowerTick
                        Number(upperTick), // upperTick
                        // add the decimal point to prevent overflow, according to the following 10^18 comparison
                        // 209319055280823885560625816574200262
                        //                  1000000000000000000
                        parseEther("209319055280823885.560625816574200262"), // feeGrowthInsideClearingHouseLastX128
                        parseEther("0"), // feeGrowthInsideUniswapLastX128
                    ])

                    // verify CH balance changes
                    // base diff: 0.0004084104205 (bob swaps)
                    expect(baseBefore.sub(await baseToken.balanceOf(clearingHouse.address))).to.eq(
                        parseEther("0.000408410420500001"),
                    )
                    // quote diff: 0.122414646 (alice addLiquidity) - 0.06151334176 (CH gets (from swap)) = 0.06090130424
                    expect(quoteBefore.sub(await quoteToken.balanceOf(clearingHouse.address))).to.eq(
                        parseEther("0.060901304242749751"),
                    )
                })

                it("a trader swaps quote to base, thus the maker receives quote fee in Uniswap", async () => {
                    await pool.initialize(encodePriceSqrt(148.3760629, 1))
                    const baseBefore = await baseToken.balanceOf(clearingHouse.address)
                    const quoteBefore = await quoteToken.balanceOf(clearingHouse.address)

                    const lowerTick = "50000"
                    const upperTick = "50200"

                    // add base liquidity
                    const addLiquidityParams = {
                        baseToken: baseToken.address,
                        lowerTick, // 148.3760629
                        upperTick, // 151.3733069
                        base: parseEther("0.000816820841"),
                        quote: "0",
                        minBase: 0,
                        minQuote: 0,
                        deadline: ethers.constants.MaxUint256,
                    }
                    await clearingHouse.connect(alice).addLiquidity(addLiquidityParams)

                    // liquidity ~= 1
                    const liquidity = (
                        await clearingHouse.getOpenOrder(alice.address, baseToken.address, lowerTick, upperTick)
                    ).liquidity

                    // bob swap
                    // quote: 0.112414646 / 0.99 = 0.1135501475
                    // to base: 0.0007507052579
                    const swapParams = {
                        baseToken: baseToken.address,
                        isBaseToQuote: false,
                        isExactInput: true,
                        amount: parseEther("0.1135501475"),
                        sqrtPriceLimitX96: "0",
                    }
                    await clearingHouse.connect(bob).swap(swapParams)

                    // alice remove liq 0, alice should collect fee
                    const removeLiquidityParams = {
                        baseToken: baseToken.address,
                        lowerTick,
                        upperTick,
                        liquidity: "0",
                        minBase: 0,
                        minQuote: 0,
                        deadline: ethers.constants.MaxUint256,
                    }

                    // expect 1% of quote = 0.001135501475
                    // there's one wei of imprecision, thus expecting 0.001135501474999999
                    await expect(clearingHouse.connect(alice).removeLiquidity(removeLiquidityParams))
                        .to.emit(clearingHouse, "LiquidityChanged")
                        .withArgs(
                            alice.address,
                            baseToken.address,
                            quoteToken.address,
                            Number(lowerTick),
                            Number(upperTick),
                            "0",
                            "0",
                            "0",
                            parseEther("0.001135501474999999"),
                        )

                    // 10000 + 0.001135501474999999 = 10000.001135501474999999
                    expect(await clearingHouse.getTokenInfo(alice.address, quoteToken.address)).to.deep.eq([
                        parseEther("10000.001135501474999999"), // available
                        parseEther("10000"), // debt
                    ])

                    // there is only fee in base
                    // 0.001135501474999999 * 2 ^ 128 = 3.863911296E35
                    expect(
                        await clearingHouse.getOpenOrder(alice.address, baseToken.address, lowerTick, upperTick),
                    ).to.deep.eq([
                        liquidity,
                        Number(lowerTick), // lowerTick
                        Number(upperTick), // upperTick
                        // add the decimal point to prevent overflow, according to the following 10^18 comparison
                        // 386391129557376066102652522378417873
                        //                  1000000000000000000
                        parseEther("0"), // feeGrowthInsideClearingHouseLastX128
                        parseEther("386391129557376066.102652522378417873"), // feeGrowthInsideUniswapLastX128
                    ])

                    // verify CH balance changes
                    // base diff: 0.000816820841 (alice addLiquidity) - 0.0007507052579 (bob gets (from swap)) = 0.0000661155831
                    expect(baseBefore.sub(await baseToken.balanceOf(clearingHouse.address))).to.eq(
                        parseEther("0.000066115582885348"),
                    )
                    // quote diff: 0.1135501475 (bob swap) - 0.001135501475 (alice removeLiquidity) = 0.112414646
                    expect(quoteBefore.sub(await quoteToken.balanceOf(clearingHouse.address))).to.eq(
                        parseEther("0.112414646025000001"),
                    )
                })

                it("a trader swaps quote to base and then base to quote, thus the maker receives quote fee of two kinds (normal/in Uniswap & B2QFee/in ClearingHouse)", async () => {
                    await pool.initialize(encodePriceSqrt(148.3760629, 1))
                    const baseBefore = await baseToken.balanceOf(clearingHouse.address)
                    const quoteBefore = await quoteToken.balanceOf(clearingHouse.address)

                    const lowerTick = "50000"
                    const upperTick = "50200"

                    // add base liquidity
                    const addLiquidityParams = {
                        baseToken: baseToken.address,
                        lowerTick, // 148.3760629
                        upperTick, // 151.3733069
                        base: parseEther("0.000816820841"),
                        quote: "0",
                        minBase: 0,
                        minQuote: 0,
                        deadline: ethers.constants.MaxUint256,
                    }
                    await clearingHouse.connect(alice).addLiquidity(addLiquidityParams)

                    // liquidity ~= 1
                    const liquidity = (
                        await clearingHouse.getOpenOrder(alice.address, baseToken.address, lowerTick, upperTick)
                    ).liquidity

                    // bob swap
                    // quote: 0.112414646 / 0.99 = 0.1135501475
                    // to base: 0.0007507052579
                    const swapParams1 = {
                        baseToken: baseToken.address,
                        isBaseToQuote: false,
                        isExactInput: true,
                        amount: parseEther("0.1135501475"),
                        sqrtPriceLimitX96: "0",
                    }
                    await clearingHouse.connect(bob).swap(swapParams1)

                    // bob swap
                    // base: 0.0007507052579
                    // B2QFee: CH actually shorts 0.0007507052579 / 0.99 = 0.0007582881393 and get 0.112414646 quote
                    // bob gets 0.112414646 * 0.99 = 0.1112904995
                    const swapParams2 = {
                        baseToken: baseToken.address,
                        isBaseToQuote: true,
                        isExactInput: true,
                        amount: parseEther("0.0007507052579"),
                        sqrtPriceLimitX96: "0",
                    }
                    await clearingHouse.connect(bob).swap(swapParams2)

                    // alice remove liq 0, alice should collect fee
                    const removeLiquidityParams = {
                        baseToken: baseToken.address,
                        lowerTick,
                        upperTick,
                        liquidity: "0",
                        minBase: 0,
                        minQuote: 0,
                        deadline: ethers.constants.MaxUint256,
                    }

                    // B2QFee: expect 1% of quote in ClearingHouse = 0.00112414646
                    // expect 1% of quote in Uniswap = 0.001135501475
                    // 0.00112414646 + 0.001135501475 = 0.002259647935
                    await expect(clearingHouse.connect(alice).removeLiquidity(removeLiquidityParams))
                        .to.emit(clearingHouse, "LiquidityChanged")
                        .withArgs(
                            alice.address,
                            baseToken.address,
                            quoteToken.address,
                            Number(lowerTick),
                            Number(upperTick),
                            "0",
                            "0",
                            "0",
                            parseEther("0.002259647934931505"),
                        )

                    // no base fee
                    // 100 - 0.000816820841 = 99.9991831792
                    expect(await clearingHouse.getTokenInfo(alice.address, baseToken.address)).to.deep.eq([
                        parseEther("99.999183179159"), // available
                        parseEther("100"), // debt
                    ])
                    // 10000 + 0.002259647934931505 = 10000.002259647934931505
                    expect(await clearingHouse.getTokenInfo(alice.address, quoteToken.address)).to.deep.eq([
                        parseEther("10000.002259647934931505"), // available
                        parseEther("10000"), // debt
                    ])

                    // feeGrowthInsideClearingHouseLastX128: 0.00112414646 * 2 ^ 128 = 3.825272182E35
                    // feeGrowthInsideUniswapLastX128: 0.001135501474999999 * 2 ^ 128 = 3.863911296E35
                    expect(
                        await clearingHouse.getOpenOrder(alice.address, baseToken.address, lowerTick, upperTick),
                    ).to.deep.eq([
                        liquidity,
                        Number(lowerTick), // lowerTick
                        Number(upperTick), // upperTick
                        // add the decimal point to prevent overflow, according to the following 10^18 comparison
                        // 382527218153424753553269907241820406
                        // 386391129557376066102652522378417873
                        //                  1000000000000000000
                        parseEther("382527218153424753.553269907241820406"), // feeGrowthInsideClearingHouseLastX128
                        parseEther("386391129557376066.102652522378417873"), // feeGrowthInsideUniswapLastX128
                    ])

                    // verify CH balance changes
                    // base diff: 0.000816820841 (alice addLiquidity) - 0.0007507052579 (bob gets (from swap))
                    // + 0.0007507052579 (bob swap) = 0.000816820841
                    expect(baseBefore.sub(await baseToken.balanceOf(clearingHouse.address))).to.eq(
                        parseEther("0.000816820840785349"),
                    )
                    // quote diff: 0.1135501475 (bob swap) - 0.001135501475 (alice removeLiquidity) - 0.112414646 (CH gets from swap) = 2.5E-11
                    expect(quoteBefore.sub(await quoteToken.balanceOf(clearingHouse.address))).to.eq(
                        // 30810663 == 3.0810663E-11
                        // minor imprecision
                        parseEther("0.000000000031849295"),
                    )
                })
            })

            describe("multi makers", () => {
                // expect to have more tests
                it("alice receives 3/4 of fee, while carol receives only 1/4", async () => {
                    await pool.initialize(encodePriceSqrt(148.3760629, 1))
                    const baseBefore = await baseToken.balanceOf(clearingHouse.address)
                    const quoteBefore = await quoteToken.balanceOf(clearingHouse.address)

                    const lowerTick = "50000"
                    const upperTick = "50200"
                    const base = 0.000816820841

                    // add base liquidity
                    // 0.000816820841 * 3 = 0.002450462523
                    const addLiquidityParamsAlice = {
                        baseToken: baseToken.address,
                        lowerTick, // 148.3760629
                        upperTick, // 151.3733069
                        base: parseEther((base * 3).toString()),
                        quote: "0",
                        minBase: 0,
                        minQuote: 0,
                        deadline: ethers.constants.MaxUint256,
                    }
                    await clearingHouse.connect(alice).addLiquidity(addLiquidityParamsAlice)

                    // add base liquidity
                    const addLiquidityParamsCarol = {
                        baseToken: baseToken.address,
                        lowerTick, // 148.3760629
                        upperTick, // 151.3733069
                        base: parseEther(base.toString()),
                        quote: "0",
                        minBase: 0,
                        minQuote: 0,
                        deadline: ethers.constants.MaxUint256,
                    }
                    await clearingHouse.connect(carol).addLiquidity(addLiquidityParamsCarol)

                    // liquidity ~= 3
                    const liquidityAlice = (
                        await clearingHouse.getOpenOrder(alice.address, baseToken.address, lowerTick, upperTick)
                    ).liquidity

                    // liquidity ~= 1
                    const liquidityCarol = (
                        await clearingHouse.getOpenOrder(carol.address, baseToken.address, lowerTick, upperTick)
                    ).liquidity

                    // bob swap
                    // quote: 0.112414646 / 0.99 = 0.1135501475
                    // to base: 0.0007558893279
                    const swapParams1 = {
                        baseToken: baseToken.address,
                        isBaseToQuote: false,
                        isExactInput: true,
                        amount: parseEther("0.1135501475"),
                        sqrtPriceLimitX96: "0",
                    }
                    await clearingHouse.connect(bob).swap(swapParams1)

                    // bob swap; note that he does not use all base he gets to swap into quote here
                    // base: 0.0007507052579
                    // B2QFee: CH actually shorts 0.0007507052579 / 0.99 = 0.0007582881393 and get 0.1116454419 quote
                    // bob gets 0.1116454419 * 0.99 = 0.1105289875
                    const swapParams2 = {
                        baseToken: baseToken.address,
                        isBaseToQuote: true,
                        isExactInput: true,
                        amount: parseEther("0.0007507052579"),
                        sqrtPriceLimitX96: "0",
                    }
                    await clearingHouse.connect(bob).swap(swapParams2)

                    // alice & carol both remove 0 liquidity; should both get fee
                    const removeLiquidityParams = {
                        baseToken: baseToken.address,
                        lowerTick,
                        upperTick,
                        liquidity: "0",
                        minBase: 0,
                        minQuote: 0,
                        deadline: ethers.constants.MaxUint256,
                    }

                    // B2QFee: expect 75% of 1% of quote in ClearingHouse = 0.001116454419 * 0.75 = 0.0008373408142
                    // expect 75% of 1% of quote in Uniswap = 0.001135501475 * 0.75 = 0.0008516261063
                    // 0.0008373408142 + 0.0008516261063 = 0.00168896692
                    await expect(clearingHouse.connect(alice).removeLiquidity(removeLiquidityParams))
                        .to.emit(clearingHouse, "LiquidityChanged")
                        .withArgs(
                            alice.address,
                            baseToken.address,
                            quoteToken.address,
                            Number(lowerTick),
                            Number(upperTick),
                            "0",
                            "0",
                            "0",
                            parseEther("0.001688966920907492"),
                        )

                    // B2QFee: expect 25% of 1% of quote in ClearingHouse = 0.001116454419 * 0.25 = 0.0002791136048
                    // expect 25% of 1% of quote = 0.001135501475 * 0.25 = 0.0002838753688
                    // 0.0002791136048 + 0.0002838753688 = 0.0005629889736
                    await expect(clearingHouse.connect(carol).removeLiquidity(removeLiquidityParams))
                        .to.emit(clearingHouse, "LiquidityChanged")
                        .withArgs(
                            carol.address,
                            baseToken.address,
                            quoteToken.address,
                            Number(lowerTick),
                            Number(upperTick),
                            "0",
                            "0",
                            "0",
                            parseEther("0.000562988973635830"),
                        )

                    // 100 - (0.000816820841 * 3) = 99.9975495375
                    expect(await clearingHouse.getTokenInfo(alice.address, baseToken.address)).to.deep.eq([
                        parseEther("99.997549537477"), // available
                        parseEther("100"), // debt
                    ])
                    // 10000 + 0.00168896692 = 10000.0016889669
                    expect(await clearingHouse.getTokenInfo(alice.address, quoteToken.address)).to.deep.eq([
                        parseEther("10000.001688966920907492"), // available
                        parseEther("10000"), // debt
                    ])

                    // 100 - 0.000816820841 = 99.9991831792
                    expect(await clearingHouse.getTokenInfo(carol.address, baseToken.address)).to.deep.eq([
                        parseEther("99.999183179159"), // available
                        parseEther("100"), // debt
                    ])
                    // 10000 + 0.0005629889736 = 10000.0005629889736
                    expect(await clearingHouse.getTokenInfo(carol.address, quoteToken.address)).to.deep.eq([
                        parseEther("10000.000562988973635830"), // available
                        parseEther("10000"), // debt
                    ])

                    // feeGrowthInsideClearingHouseLastX128: (0.001116454419 / 4) * 2 ^ 128 = 9.497743806E34
                    // feeGrowthInsideUniswapLastX128: (0.001135501474999999 / 4) * 2 ^ 128 = 9.659778239E34
                    //  94977438110917025341579557909888383
                    //  96597782389344016525663130594604468
                    //                  1000000000000000000
                    // add the decimal point to prevent overflow, according to the above 10^18 comparison
                    const feeGrowthInsideClearingHouseLastX128 = parseEther("94977438110917025.341579557909888383")
                    const feeGrowthInsideUniswapLastX128 = parseEther("96597782389344016.525663130594604468")
                    expect(
                        await clearingHouse.getOpenOrder(alice.address, baseToken.address, lowerTick, upperTick),
                    ).to.deep.eq([
                        liquidityAlice,
                        Number(lowerTick), // lowerTick
                        Number(upperTick), // upperTick
                        feeGrowthInsideClearingHouseLastX128,
                        feeGrowthInsideUniswapLastX128,
                    ])
                    expect(
                        await clearingHouse.getOpenOrder(carol.address, baseToken.address, lowerTick, upperTick),
                    ).to.deep.eq([
                        liquidityCarol,
                        Number(lowerTick), // lowerTick
                        Number(upperTick), // upperTick
                        feeGrowthInsideClearingHouseLastX128,
                        feeGrowthInsideUniswapLastX128,
                    ])

                    // verify CH balance changes
                    // base diff:
                    // 0.002450462523 (alice addLiquidity) + 0.000816820841 (carol addLiquidity)
                    // - 0.0007558893279 (bob gets (from swap); note the difference)
                    // + 0.0007507052579 (bob swap) = 0.003262099294
                    expect(baseBefore.sub(await baseToken.balanceOf(clearingHouse.address))).to.eq(
                        parseEther("0.003262099293791643"),
                    )
                    // quote diff:
                    // 0.1135501475 (bob swap) - 0.001135501475 (alice & carol removeLiquidity)
                    // - 0.1116454419 (CH gets (from swap); note the difference)
                    // = 0.000769204125
                    expect(quoteBefore.sub(await quoteToken.balanceOf(clearingHouse.address))).to.eq(
                        parseEther("0.000769204070667421"),
                    )
                })

                it("out of maker's range; alice receives more fee as the price goes beyond carol's range", async () => {
                    await pool.initialize(encodePriceSqrt(148.3760629, 1))
                    const baseBefore = await baseToken.balanceOf(clearingHouse.address)
                    const quoteBefore = await quoteToken.balanceOf(clearingHouse.address)

                    const lowerTick = "50000"
                    const middleTick = "50200"
                    const upperTick = "50400"
                    const baseIn50000And50200 = 0.000816820841
                    const baseIn50200And50400 = 0.0008086937422

                    // Alice adds liquidity
                    //   base: 0.000816820841 + 0.0008086937422 = 0.001625514583
                    const addLiquidityParamsAlice = {
                        baseToken: baseToken.address,
                        lowerTick: lowerTick, // 148.3760629
                        upperTick: upperTick, // 154.4310961
                        base: parseEther((baseIn50000And50200 + baseIn50200And50400).toString()),
                        quote: "0",
                        minBase: 0,
                        minQuote: 0,
                        deadline: ethers.constants.MaxUint256,
                    }
                    await clearingHouse.connect(alice).addLiquidity(addLiquidityParamsAlice)

                    // Carol adds liquidity
                    //   base: 0.000816820841
                    const addLiquidityParamsCarol = {
                        baseToken: baseToken.address,
                        lowerTick: lowerTick, // 148.3760629
                        upperTick: middleTick, // 151.3733069
                        base: parseEther(baseIn50000And50200.toString()),
                        quote: "0",
                        minBase: 0,
                        minQuote: 0,
                        deadline: ethers.constants.MaxUint256,
                    }
                    await clearingHouse.connect(carol).addLiquidity(addLiquidityParamsCarol)

                    // total liquidity added:
                    //   base: 0.001625514583 + 0.000816820841 = 0.002442335424

                    // liquidity ~= 1
                    const liquidityAlice = (
                        await clearingHouse.getOpenOrder(alice.address, baseToken.address, lowerTick, upperTick)
                    ).liquidity

                    // liquidity ~= 1
                    const liquidityCarol = (
                        await clearingHouse.getOpenOrder(carol.address, baseToken.address, lowerTick, middleTick)
                    ).liquidity

                    // bob swap
                    // quote amount in: (0.244829292 + 0.09891589745) / 0.99 = 0.3472173631
                    //   range [50000, 50200):
                    //     quote swapped in: 0.244829292
                    //     base swapped out: 0.001633641682
                    //     quote fee: 0.244829292 / 0.99 * 0.01 = 0.002473023152
                    //   range [50200, 50400):
                    //     quote swapped in: 0.09891589745
                    //     base swapped out: 0.0006482449586
                    //     quote fee: 0.09891589745 / 0.99 * 0.01 = 0.0009991504793
                    //
                    // base amount out (bob gets): 0.001633641682 + 0.0006482449586 = 0.002281886641
                    const swapParams1 = {
                        baseToken: baseToken.address,
                        isBaseToQuote: false,
                        isExactInput: true,
                        amount: parseEther("0.3472173631"),
                        sqrtPriceLimitX96: "0",
                    }
                    await clearingHouse.connect(bob).swap(swapParams1)

                    // bob swap
                    // base amount in: 0.00228188664 / 0.99 = 0.002304936
                    //   range [50200, 50400):
                    //     base swapped in: 0.0006482449586
                    //     quote swapped out: 0.09891589745
                    //     quote fee: 0.09891589745 * 0.01 = 0.0009891589745
                    //   range [50000, 50200):
                    //     base swapped in: 0.001633641682
                    //     quote swapped out: 0.244829292
                    //     quote fee: 0.244829292 * 0.01 = 0.00244829292
                    //
                    // quote amount out (bob gets): (0.09891589745 + 0.244829292) * 0.99 = 0.3403077376
                    const swapParams2 = {
                        baseToken: baseToken.address,
                        isBaseToQuote: true,
                        isExactInput: true,
                        amount: parseEther("0.00228188664"),
                        sqrtPriceLimitX96: "0",
                    }
                    await clearingHouse.connect(bob).swap(swapParams2)

                    // alice remove 0 liquidity; should get fee
                    const removeLiquidityParamsAlice = {
                        baseToken: baseToken.address,
                        lowerTick: lowerTick,
                        upperTick: upperTick,
                        liquidity: "0",
                        minBase: 0,
                        minQuote: 0,
                        deadline: ethers.constants.MaxUint256,
                    }

                    // alice's Q2B fee:
                    //   expect 50% of 1% of quote in range (50000, 50200) in Uniswap = 0.244829292 / 0.99 * 0.5 * 0.01 = 0.001236511576
                    //   expect 100% of 1% of quote in range (50200, 50400) in Uniswap = 0.09891589745 / 0.99 * 0.01 = 0.0009991504793
                    //   sum: 0.001236511576 + 0.0009991504793 = 0.002235662055
                    // alice's B2Q fee:
                    //   expect 50% of 1% of quote in range [50000, 50200) in ClearingHouse = 0.00244829292 * 0.5 = 0.00122414646
                    //   expect 100% of 1% of quote in range [50200, 50400) in ClearingHouse = 0.0009991504793 * 1 = 0.0009891589745
                    //   sum: 0.00122414646 + 0.0009891589745 = 0.002213305435
                    //
                    // total quote fee: 0.002213305435 + 0.002235662055 = 0.00444896749
                    await expect(clearingHouse.connect(alice).removeLiquidity(removeLiquidityParamsAlice))
                        .to.emit(clearingHouse, "LiquidityChanged")
                        .withArgs(
                            alice.address,
                            baseToken.address,
                            quoteToken.address,
                            Number(lowerTick),
                            Number(upperTick),
                            "0",
                            "0",
                            "0",
                            parseEther("0.004448967489567407"),
                        )

                    // carol remove 0 liquidity; should get fee
                    const removeLiquidityParamsCarol = {
                        baseToken: baseToken.address,
                        lowerTick: lowerTick,
                        upperTick: middleTick,
                        liquidity: "0",
                        minBase: 0,
                        minQuote: 0,
                        deadline: ethers.constants.MaxUint256,
                    }

                    // carol's Q2B fee:
                    //   expect 50% of 1% of quote in range (50000, 50200) in Uniswap = 0.244829292 / 0.99 * 0.5 * 0.01 = 0.001236511576
                    // carol's B2Q fee:
                    //   expect 50% of 1% of quote in range (50000, 50200) in ClearingHouse = 0.244829292 * 0.5 * 0.01 = 0.00122414646
                    //
                    // total quote fee: 0.00122414646 + 0.001236511576 = 0.002460658036
                    await expect(clearingHouse.connect(carol).removeLiquidity(removeLiquidityParamsCarol))
                        .to.emit(clearingHouse, "LiquidityChanged")
                        .withArgs(
                            carol.address,
                            baseToken.address,
                            quoteToken.address,
                            Number(lowerTick),
                            Number(middleTick),
                            "0",
                            "0",
                            "0",
                            parseEther("0.002460658034826346"),
                        )

                    // alice stats:
                    //   base.available = 100 - 0.001625514583 = 99.9983744854
                    //   base.debt = 100
                    expect(await clearingHouse.getTokenInfo(alice.address, baseToken.address)).to.deep.eq([
                        parseEther("99.998374485416800000"), // available
                        parseEther("100"), // debt
                    ])
                    // alice stats:
                    //   quote.available = 10000 + 0.00444896749 = 10000.00444896749
                    //   quote.debt = 10000
                    expect(await clearingHouse.getTokenInfo(alice.address, quoteToken.address)).to.deep.eq([
                        parseEther("10000.004448967489567407"), // available
                        parseEther("10000"), // debt
                    ])

                    // carol states:
                    //   base.available = 100 - 0.000816820841 = 99.9991831792
                    //   base.debt = 100
                    expect(await clearingHouse.getTokenInfo(carol.address, baseToken.address)).to.deep.eq([
                        parseEther("99.999183179159000000"), // available
                        parseEther("100"), // debt
                    ])
                    // carol states:
                    //   quote.available = 10000 + 0.002460658036 = 10000.002460658036
                    //   quote.debt = 10000
                    expect(await clearingHouse.getTokenInfo(carol.address, quoteToken.address)).to.deep.eq([
                        parseEther("10000.002460658034826346"), // available
                        parseEther("10000"), // debt
                    ])

                    // when bob swap Q2B
                    //   feeGrowthInsideUniswapLastX128: (0.001236511576 + 0.0009991504793) * 2 ^ 128 = 7.607563758E35
                    // when bob swap B2Q:
                    //   feeGrowthInsideClearingHouseLastX128: (0.0009891589745 + 0.00122414646) * 2 ^ 128 = 7.531488121E35
                    expect(
                        await clearingHouse.getOpenOrder(alice.address, baseToken.address, lowerTick, upperTick),
                    ).to.deep.eq([
                        liquidityAlice,
                        Number(lowerTick), // lowerTick
                        Number(upperTick), // upperTick
                        parseEther("753148811845900693.779859193673057458"),
                        parseEther("760756375824692728.591374008493999483"),
                    ])

                    // when bob swap Q2B
                    //   feeGrowthInsideUniswapLastX128: 0.001236511576 * 2 ^ 128 = 4.207630858E35
                    // when bob swap B2Q:
                    //   feeGrowthInsideClearingHouseLastX128: 0.00122414646 * 2 ^ 128 = 4.165554549E35
                    expect(
                        await clearingHouse.getOpenOrder(carol.address, baseToken.address, lowerTick, middleTick),
                    ).to.deep.eq([
                        liquidityCarol,
                        Number(lowerTick), // lowerTick
                        Number(middleTick), // upperTick
                        parseEther("416555454600544895.623688456386774085"),
                        parseEther("420763085677868466.632071754987713111"),
                    ])

                    // TODO base token collected as fee should be burnt immediately and should not impact the diff
                    // verify CH balance changes
                    // base diff:
                    // 0.001625514583 (alice addLiquidity) + 0.000816820841 (carol addLiquidity)
                    // - 0.002281886641 (bob gets (from swap); note the difference)
                    // + 0.002304936001 (bob swap) - (0.000008250715566 * 2 + 0.000006547928875) (alice & carol removeLiquidity)
                    // = 0.002442335424
                    expect(baseBefore.sub(await baseToken.balanceOf(clearingHouse.address))).to.eq(
                        parseEther("0.002442335423326381"),
                    )

                    // quote diff (before - after):
                    // (note the following numbers are of higher precision to demonstrate result accurately)
                    //   bob swap Q2B: +0.3472173631
                    //   bob swap B2Q: -(0.09891589745 + 0.244829292) = -0.343745189339375465
                    //   alice remove liquidity: -0.002235662055384689
                    //   carol remove liquidity: -0.001236511575615311
                    // diff = 0.3472173631 - (0.09891589745 + 0.244829292) - 0.002235662055 - 0.001236511576
                    //      = 0.000000000129624535
                    expect(quoteBefore.sub(await quoteToken.balanceOf(clearingHouse.address))).to.eq(
                        parseEther("0.000000000129624535"),
                    )
                })
            })
        })
    })
})

// // === useful console.log for verifying stats ===
// console.log("alice stats:")
// console.log("base, available")
// console.log((await clearingHouse.getTokenInfo(alice.address, baseToken.address))[0].toString())
// console.log("base, debt")
// console.log((await clearingHouse.getTokenInfo(alice.address, baseToken.address))[1].toString())
// console.log("quote, available")
// console.log((await clearingHouse.getTokenInfo(alice.address, quoteToken.address))[0].toString())
// console.log("quote, debt")
// console.log((await clearingHouse.getTokenInfo(alice.address, quoteToken.address))[1].toString())

// console.log("----------------------")
// console.log("carol stats:")
// console.log("base, available")
// console.log((await clearingHouse.getTokenInfo(carol.address, baseToken.address))[0].toString())
// console.log("base, debt")
// console.log((await clearingHouse.getTokenInfo(carol.address, baseToken.address))[1].toString())
// console.log("quote, available")
// console.log((await clearingHouse.getTokenInfo(carol.address, quoteToken.address))[0].toString())
// console.log("quote, debt")
// console.log((await clearingHouse.getTokenInfo(carol.address, quoteToken.address))[1].toString())

// console.log("----------------------")
// console.log("feeGrowthInsideClearingHouseLastX128 carol 50000 - 50200")
// console.log((await clearingHouse.getOpenOrder(carol.address, baseToken.address, lowerTick, middleTick))[3].toString())
// console.log("feeGrowthInsideUniswapLastX128 carol 50000 - 50200")
// console.log((await clearingHouse.getOpenOrder(carol.address, baseToken.address, lowerTick, middleTick))[4].toString())
// console.log("feeGrowthInsideClearingHouseLastX128 alice 50000 - 50400")
// console.log((await clearingHouse.getOpenOrder(alice.address, baseToken.address, lowerTick, upperTick))[3].toString())
// console.log("feeGrowthInsideUniswapLastX128 alice 50000 - 50400")
// console.log((await clearingHouse.getOpenOrder(alice.address, baseToken.address, lowerTick, upperTick))[4].toString())

// console.log("----------------------")
// console.log("base diff")
// console.log(baseBefore.sub(await baseToken.balanceOf(clearingHouse.address)).toString())
// console.log("quote diff")
// console.log(quoteBefore.sub(await quoteToken.balanceOf(clearingHouse.address)).toString())
// // === useful console.log for verifying stats ===<|MERGE_RESOLUTION|>--- conflicted
+++ resolved
@@ -1,12 +1,7 @@
 import { expect } from "chai"
 import { parseEther } from "ethers/lib/utils"
-<<<<<<< HEAD
 import { ethers, waffle } from "hardhat"
-import { ClearingHouse, TestERC20, UniswapV3Pool, Vault } from "../../typechain"
-=======
-import { waffle } from "hardhat"
 import { ClearingHouse, TestERC20, UniswapV3Pool, Vault, VirtualToken } from "../../typechain"
->>>>>>> f20107bc
 import { toWei } from "../helper/number"
 import { deposit } from "../helper/token"
 import { encodePriceSqrt } from "../shared/utilities"
