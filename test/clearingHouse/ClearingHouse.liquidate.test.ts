--- conflicted
+++ resolved
@@ -1,7 +1,7 @@
 import { MockContract } from "@eth-optimism/smock"
 import { expect } from "chai"
 import { BigNumberish } from "ethers"
-import { parseEther, parseUnits } from "ethers/lib/utils"
+import { parseUnits } from "ethers/lib/utils"
 import { waffle } from "hardhat"
 import { ClearingHouse, TestERC20, UniswapV3Pool, Vault, VirtualToken } from "../../typechain"
 import { toWei } from "../helper/number"
@@ -311,11 +311,7 @@
             // account value = collateral + pnl = 10 + (40.23237(ETH) + 44.59195(BTC) - 90 - 1.015969) = 3.80835923
             // init margin requirement =  50.783592137519 (only quote debt)
             // free collateral = 10 + 3.80835923 - 50.783592137519  * 0.1 = 8.73000
-<<<<<<< HEAD
             expect(await vault.getFreeCollateral(alice.address)).to.eq("8730003")
-=======
-            expect(await vault.getFreeCollateral(alice.address)).to.eq("8730004339973962017")
->>>>>>> 04074230
             const davisTokenInfo = await clearingHouse.getTokenInfo(davis.address, quoteToken.address)
             expect(davisTokenInfo.available).to.eq("1015969115608315255")
         })
@@ -344,18 +340,10 @@
             // freeCollateral = min(collateral, accountValue) - (totalBaseDebtValue + totalQuoteDebtValue) * imRatio
             // ETH position value = ETH size * indexPrice = 0.294254629696195230 * 135.0801 = 39.7479448048
             // deltaAvailableQuote of BTC = 44.58424198139300 * 0.99(1% fee) = 44.1383995616
-<<<<<<< HEAD
-            // account value = collateral + pnl = 10 + (40.63876(ETH) + 44.138399(BTC) - 90 - 1.1146) = 3.66255956
-            // init margin requirement =  46.97620648795575235
-            // free collateral = 10 + 3.66255956 - 46.9762064879557523 * 0.1 = 8.9649389
-            expect(await vault.getFreeCollateral(alice.address)).to.eq("8971650")
-=======
             // account value = collateral + pnl = 20 + (39.7479448048(ETH) + 44.1383995616(BTC) - 90 - 1.1146060495) = 12.7717383169
             // (totalBaseDebt + totalQuoteDebt) * imRatio = (90 - 44.1383995616 + 1.1146060495) * 0.1 = 4.6976206488
             // freeCollateral = 12.7717383169 - 4.6976206488 = 8.0741176681
-
-            expect(await vault.getFreeCollateral(alice.address)).to.eq(parseEther("8.074117668073693696"))
->>>>>>> 04074230
+            expect(await vault.getFreeCollateral(alice.address)).to.eq(parseUnits("8.074117", collateralDecimals))
             const davisTokenInfo = await clearingHouse.getTokenInfo(davis.address, quoteToken.address)
             expect(davisTokenInfo.available).to.eq("1114606049534825068")
         })
@@ -432,13 +420,6 @@
             // so add more collateral.
             await deposit(alice, vault, 10, collateral)
 
-<<<<<<< HEAD
-            // deltaAvailableQuote of ETH = 50.04944266248 / 0.99 (1% fee) = 50.549937089
-            // account value = collateral + pnl = 10 + (-45.41088242 - 50.549937089 - 1.25100438 + 90) = 2.78817
-            // init margin requirement = 0.300334(debt of BTC) * 100 (index price) = 30.033411323
-            // free collateral = 2.78817 + 10 - 30.033411323 * 0.1 = 9.7795
-            expect(await vault.getFreeCollateral(alice.address)).to.eq("9779546")
-=======
             // since the result has a bit rounding diff (8.2418008962 & 8.241800896087324989)
             // so i leave every unit of numbers below to help if someone want to audit the numbers
             //
@@ -485,8 +466,7 @@
             // getTotalOpenOrderMarginRequirement = (totalBaseDebt + totalQuoteDebt) * imRatio = 4.54108822263
             // freeCollateral =12.7828891188 - 4.54108822263 = 8.2418008962
             // (actual) 12.782889118722045683-4.541088222634720694 = 8.241800896087324989
-            expect(await vault.getFreeCollateral(alice.address)).to.eq(parseEther("8.241800896087324989"))
->>>>>>> 04074230
+            expect(await vault.getFreeCollateral(alice.address)).to.eq(parseUnits("8.241800", collateralDecimals))
             const davisTokenInfo = await clearingHouse.getTokenInfo(davis.address, quoteToken.address)
             expect(davisTokenInfo.available).to.eq("1251236066562123442")
         })
@@ -511,13 +491,6 @@
             // hard to have a good enough price to liquidate Alice and have non-zero free collateral after liquidation
             // so add more collateral.
             await deposit(alice, vault, 10, collateral)
-<<<<<<< HEAD
-            // deltaAvailableQuote of BTC = 45.4188940 * (1 + 1%) = 45.87308294
-            // account value = collateral + pnl = 10 + (-45.8730829 - 50.040175199 - 1.135472350 + 90) = 2.9512695
-            // init margin requirement = 0.30033411323(debt of ETH) * 100(index price) = 30.033411323
-            // free collateral = 2.9512695 + 10 - 30.033411323 * 0.1 = 9.9479283677
-            expect(await vault.getFreeCollateral(alice.address)).to.eq("9943339")
-=======
 
             // formula: freeCollateral = min(collateral, accountValue) - (totalBaseDebt + totalQuoteDebt) * imRatio
             // netQuote = quoteBefore - liquidatedPosition(exl CH fee) - liquidationPenalty
@@ -527,8 +500,7 @@
             // accountValue = collateral + totalMarketPnl = 20 + -7.0533182527 = 12.9466817473
             // getTotalOpenOrderMarginRequirement = (totalBaseDebt + totalQuoteDebt) * imRatio = 50.0401751843 * 0.1
             // freeCollateral = 12.9466817473 - 5.00401751843 = 7.9426642289
-            expect(await vault.getFreeCollateral(alice.address)).to.eq(parseEther("7.942664228944873683"))
->>>>>>> 04074230
+            expect(await vault.getFreeCollateral(alice.address)).to.eq(parseUnits("7.942664", collateralDecimals))
             const davisTokenInfo = await clearingHouse.getTokenInfo(davis.address, quoteToken.address)
             expect(davisTokenInfo.available).to.eq("1135472350272790574")
         })
