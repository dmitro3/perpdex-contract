--- conflicted
+++ resolved
@@ -1,13 +1,8 @@
 import { MockContract } from "@eth-optimism/smock"
 import { expect } from "chai"
 import { BigNumberish } from "ethers"
-<<<<<<< HEAD
-import { parseEther, parseUnits } from "ethers/lib/utils"
+import { parseUnits } from "ethers/lib/utils"
 import { ethers, waffle } from "hardhat"
-=======
-import { parseUnits } from "ethers/lib/utils"
-import { waffle } from "hardhat"
->>>>>>> a19e4b33
 import { ClearingHouse, TestERC20, UniswapV3Pool, Vault, VirtualToken } from "../../typechain"
 import { toWei } from "../helper/number"
 import { deposit } from "../helper/token"
