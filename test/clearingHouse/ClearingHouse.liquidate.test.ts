import { MockContract } from "@eth-optimism/smock"
import { expect } from "chai"
import { BigNumberish } from "ethers"
import { parseEther, parseUnits } from "ethers/lib/utils"
import { ethers, waffle } from "hardhat"
import {
    BaseToken,
    ClearingHouseConfig,
    Exchange,
    MarketRegistry,
    OrderBook,
    QuoteToken,
    TestClearingHouse,
    TestERC20,
    UniswapV3Pool,
    Vault,
    AccountBalance,
} from "../../typechain"
import { deposit } from "../helper/token"
import { encodePriceSqrt, formatSqrtPriceX96ToPrice } from "../shared/utilities"
import { createClearingHouseFixture } from "./fixtures"

describe("ClearingHouse liquidate", () => {
    const [admin, alice, bob, carol, davis] = waffle.provider.getWallets()
    const loadFixture: ReturnType<typeof waffle.createFixtureLoader> = waffle.createFixtureLoader([admin])
    let million
    let hundred
    let clearingHouse: TestClearingHouse
    let marketRegistry: MarketRegistry
    let clearingHouseConfig: ClearingHouseConfig
    let exchange: Exchange
    let orderBook: OrderBook
    let accountBalance: AccountBalance
    let vault: Vault
    let collateral: TestERC20
    let baseToken: BaseToken
    let quoteToken: QuoteToken
    let pool: UniswapV3Pool
    let baseToken2: BaseToken
    let pool2: UniswapV3Pool
    let mockedBaseAggregator: MockContract
    let mockedBaseAggregator2: MockContract
    let collateralDecimals: number
    const oracleDecimals = 6

    async function syncIndexToMarketPrice(aggregator: MockContract, pool: UniswapV3Pool) {
        const slot0 = await pool.slot0()
        const sqrtPrice = slot0.sqrtPriceX96
        const price = formatSqrtPriceX96ToPrice(sqrtPrice, oracleDecimals)
        aggregator.smocked.latestRoundData.will.return.with(async () => {
            return [0, parseUnits(price, oracleDecimals), 0, 0, 0]
        })
    }

    function setPool1IndexPrice(price: BigNumberish) {
        mockedBaseAggregator.smocked.latestRoundData.will.return.with(async () => {
            return [0, parseUnits(price.toString(), oracleDecimals), 0, 0, 0]
        })
    }

    function setPool2IndexPrice(price: BigNumberish) {
        mockedBaseAggregator2.smocked.latestRoundData.will.return.with(async () => {
            return [0, parseUnits(price.toString(), oracleDecimals), 0, 0, 0]
        })
    }

    beforeEach(async () => {
        const _clearingHouseFixture = await loadFixture(createClearingHouseFixture())
        clearingHouse = _clearingHouseFixture.clearingHouse as TestClearingHouse
        orderBook = _clearingHouseFixture.orderBook
        clearingHouseConfig = _clearingHouseFixture.clearingHouseConfig
        exchange = _clearingHouseFixture.exchange
        accountBalance = _clearingHouseFixture.accountBalance
        marketRegistry = _clearingHouseFixture.marketRegistry
        vault = _clearingHouseFixture.vault
        collateral = _clearingHouseFixture.USDC
        baseToken = _clearingHouseFixture.baseToken
        quoteToken = _clearingHouseFixture.quoteToken
        pool = _clearingHouseFixture.pool
        baseToken2 = _clearingHouseFixture.baseToken2
        pool2 = _clearingHouseFixture.pool2
        mockedBaseAggregator = _clearingHouseFixture.mockedBaseAggregator
        mockedBaseAggregator2 = _clearingHouseFixture.mockedBaseAggregator2
        collateralDecimals = await collateral.decimals()

        million = parseUnits("1000000", collateralDecimals)
        hundred = parseUnits("100", collateralDecimals)

        // initialize ETH pool
        await pool.initialize(encodePriceSqrt("151.3733069", "1"))
        // the initial number of oracle can be recorded is 1; thus, have to expand it
        await pool.increaseObservationCardinalityNext((2 ^ 16) - 1)

        // add pool after it's initialized
        await marketRegistry.addPool(baseToken.address, 10000)

        // initialize BTC pool
        await pool2.initialize(encodePriceSqrt("151.3733069", "1"))
        // the initial number of oracle can be recorded is 1; thus, have to expand it
        await pool2.increaseObservationCardinalityNext((2 ^ 16) - 1)

        // add pool after it's initialized
        await marketRegistry.addPool(baseToken2.address, 10000)

        // mint
        collateral.mint(alice.address, hundred)
        collateral.mint(bob.address, million)
        collateral.mint(carol.address, million)

        await deposit(alice, vault, 10, collateral)
        await deposit(bob, vault, 1000000, collateral)
        await deposit(carol, vault, 1000000, collateral)

        await clearingHouse.connect(carol).addLiquidity({
            baseToken: baseToken.address,
            base: parseEther("100"),
            quote: parseEther("15000"),
            lowerTick: 49000,
            upperTick: 51400,
            minBase: 0,
            minQuote: 0,
            deadline: ethers.constants.MaxUint256,
        })
        await clearingHouse.connect(carol).addLiquidity({
            baseToken: baseToken2.address,
            base: parseEther("100"),
            quote: parseEther("15000"),
            lowerTick: 49000,
            upperTick: 51400,
            minBase: 0,
            minQuote: 0,
            deadline: ethers.constants.MaxUint256,
        })

        await syncIndexToMarketPrice(mockedBaseAggregator, pool)
        await syncIndexToMarketPrice(mockedBaseAggregator2, pool2)
    })

    describe("alice long ETH; price doesn't change", () => {
        it("force error, margin ratio is above the requirement", async () => {
            await clearingHouse.connect(alice).openPosition({
                // buy base
                baseToken: baseToken.address,
                isBaseToQuote: false,
                isExactInput: true,
                oppositeAmountBound: 0,
                amount: parseEther("90"),
                sqrtPriceLimitX96: 0,
                deadline: ethers.constants.MaxUint256,
                referralCode: ethers.constants.HashZero,
            })
            await expect(clearingHouse.connect(bob).liquidate(alice.address, baseToken.address)).to.be.revertedWith(
                "CH_EAV",
            )
        })
    })

    describe("alice long ETH, bob short", () => {
        beforeEach(async () => {
            // alice long ETH
            await clearingHouse.connect(alice).openPosition({
                baseToken: baseToken.address,
                isBaseToQuote: false,
                isExactInput: true,
                oppositeAmountBound: 0,
                amount: parseEther("90"),
                sqrtPriceLimitX96: 0,
                deadline: ethers.constants.MaxUint256,
                referralCode: ethers.constants.HashZero,
            })
            // price after Alice swap : 151.4780456375
            // setPool1IndexPrice(151.4780456375)
            await syncIndexToMarketPrice(mockedBaseAggregator, pool)

            // bob short ETH
            await clearingHouse.connect(bob).openPosition({
                baseToken: baseToken.address,
                isBaseToQuote: true,
                isExactInput: true,
                oppositeAmountBound: 0,
                amount: parseEther("50"),
                sqrtPriceLimitX96: 0,
                deadline: ethers.constants.MaxUint256,
                referralCode: ethers.constants.HashZero,
            })
            // price after bob swap : 143.0326798397
            // setPool1IndexPrice(143.0326798397)
            await syncIndexToMarketPrice(mockedBaseAggregator, pool)
        })

<<<<<<< HEAD
        describe("davis liquidate alice's position", () => {
            it("closing alice's position", async () => {
                // position size: 0.588407511354640018
                // position value: 84.085192745971593683
                // pnl = 84.085192745971593683 - 90 = -5.914807254
                // account value: 10 + (-5.914807254) = 4.085192746
                // fee = 84.085192745971593683 * 0.025 = 2.1021298186
                await expect(clearingHouse.connect(davis).liquidate(alice.address, baseToken.address))
                    .to.emit(clearingHouse, "PositionLiquidated")
                    .withArgs(
                        alice.address,
                        baseToken.address,
                        "84085192745971593683",
                        parseEther("0.588407511354640018"),
                        "2102129818649289842",
                        davis.address,
                    )
                // price after liq. 142.8549872
                setPool1IndexPrice(142.854987)

                // liquidate alice's long position = short, thus multiplying exchangedPositionNotional by 0.99 to get deltaAvailableQuote
                // deltaAvailableQuote = 84.085192745971593683 * 0.99 (1% fee) = 83.2443408185118
                // pnl = 83.2443408185118 - 90 - 2.1021298186 = -8.8577890001
                // account value = collateral + pnl = 10 - 8.8577890001 = 1.1422109998625
                // openOrderMarginRequirement = 0
                // free collateral = 1.1422109998625 - 0 = 1.1422109998625
                expect(await vault.getFreeCollateral(alice.address)).to.eq(parseUnits("1.142210", 6))

                // liquidator gets liquidation reward
                const davisPnl = await accountBalance.getOwedRealizedPnl(davis.address)
                expect(davisPnl).to.eq("2102129818649289842")
            })
=======
        it("davis liquidate alice's long position", async () => {
            // position size: 0.588407511354640018
            // position value: 84.085192745971593683
            // pnl = 84.085192745971593683 - 90 = -5.914807254
            // account value: 10 + (-5.914807254) = 4.085192746
            // fee = 84.085192745971593683 * 0.025 = 2.1021298186
            await expect(clearingHouse.connect(davis).liquidate(alice.address, baseToken.address))
                .to.emit(clearingHouse, "PositionLiquidated")
                .withArgs(
                    alice.address,
                    baseToken.address,
                    "84085192745971593683",
                    parseEther("0.588407511354640018"),
                    "2102129818649289842",
                    davis.address,
                )
            // price after liq. 142.8549872
            setPool1IndexPrice(142.854987)

            // liquidate alice's long position = short, thus multiplying exchangedPositionNotional by 0.99 to get deltaAvailableQuote
            // deltaAvailableQuote = 84.085192745971593683 * 0.99 (1% fee) = 83.2443408185118
            // pnl = 83.2443408185118 - 90 - 2.1021298186 = -8.8577890001
            // account value = collateral + pnl = 10 - 8.8577890001 = 1.1422109998625
            // openOrderMarginRequirement = 0
            // free collateral = 1.1422109998625 - 0 = 1.1422109998625
            expect(await vault.getFreeCollateral(alice.address)).to.eq(parseUnits("1.142210", 6))

            // liquidator gets liquidation reward
            const davisPnl = await clearingHouse.getOwedRealizedPnl(davis.address)
            expect(davisPnl).to.eq("2102129818649289842")
>>>>>>> eb655f19
        })
    })

    describe("alice short ETH, bob long", () => {
        beforeEach(async () => {
            // makes alice able to trade
            setPool1IndexPrice(100)

            // alice short ETH
            await clearingHouse.connect(alice).openPosition({
                baseToken: baseToken.address,
                isBaseToQuote: true,
                isExactInput: false,
                oppositeAmountBound: ethers.constants.MaxUint256,
                amount: parseEther("90"),
                sqrtPriceLimitX96: 0,
                deadline: ethers.constants.MaxUint256,
                referralCode: ethers.constants.HashZero,
            })
            // price after Alice swap : 151.2675469692
            // setPool1IndexPrice(151.2675469692)
            await syncIndexToMarketPrice(mockedBaseAggregator, pool)

            // bob long ETH
            await clearingHouse.connect(bob).openPosition({
                baseToken: baseToken.address,
                isBaseToQuote: false,
                isExactInput: false,
                oppositeAmountBound: ethers.constants.MaxUint256,
                amount: parseEther("40"),
                sqrtPriceLimitX96: 0,
                deadline: ethers.constants.MaxUint256,
                referralCode: ethers.constants.HashZero,
            })
            // price after bob swap : 158.6340597836
            // setPool1IndexPrice(158.6340597836)
            await syncIndexToMarketPrice(mockedBaseAggregator, pool)
        })

        it("davis liquidate alice's short position", async () => {
            // position size: -0.600774259337639952
            // position value: -95.337716510326544666
            // pnl = -95.3377165103265 + 90 = -5.3032597722
            // account value: 10 + (-5.3032597722) = 4.6967402278
            // fee = 95.3377165103265 * 0.025 = 2.23834429128
            await expect(clearingHouse.connect(davis).liquidate(alice.address, baseToken.address))
                .to.emit(clearingHouse, "PositionLiquidated")
                .withArgs(
                    alice.address,
                    baseToken.address,
                    "95337716510326544666",
                    parseEther("0.600774259337639952"),
                    "2383442912758163616",
                    davis.address,
                )

            // liquidate alice's short position = long, thus dividing exchangedPositionNotional by 0.99 to get deltaAvailableQuote
            // deltaAvailableQuote = 95.337716510326544666 / 0.99 (1% fee) = 96.3007237478
            // pnl = -96.3007237478 - 2.3834429128 + 90 = -8.6841666606
            // account value = collateral + pnl = 10 - 8.6841666606 = 1.3158333394
            // openOrderMarginRequirement = 0
            // free collateral = 1.3158333394 - 0
            expect(await vault.getFreeCollateral(alice.address)).to.eq(parseUnits("1.315833", 6))

            // liquidator gets liquidation reward
            const davidPnl = await accountBalance.getOwedRealizedPnl(davis.address)
            expect(davidPnl).to.eq("2383442912758163616")
        })
    })

    describe("alice long ETH and BTC; later, ETH price goes down", () => {
        beforeEach(async () => {
            // makes alice able to trade
            setPool1IndexPrice("151.373307")
            setPool2IndexPrice("151.373307")

            // alice long ETH and BTC
            await clearingHouse.connect(alice).openPosition({
                baseToken: baseToken.address,
                isBaseToQuote: false,
                isExactInput: true,
                oppositeAmountBound: 0,
                amount: parseEther("45"),
                sqrtPriceLimitX96: 0,
                deadline: ethers.constants.MaxUint256,
                referralCode: ethers.constants.HashZero,
            })
            // ETH price after Alice long: 151.4256717409
            // setPool1IndexPrice(151.4256717409)
            await syncIndexToMarketPrice(mockedBaseAggregator, pool)

            await clearingHouse.connect(alice).openPosition({
                baseToken: baseToken2.address,
                isBaseToQuote: false,
                isExactInput: true,
                oppositeAmountBound: 0,
                amount: parseEther("45"),
                sqrtPriceLimitX96: 0,
                deadline: ethers.constants.MaxUint256,
                referralCode: ethers.constants.HashZero,
            })
            // BTC price after Alice long: 151.4256717409
            // setPool2IndexPrice(151.425671)
            await syncIndexToMarketPrice(mockedBaseAggregator2, pool2)

            // bob short ETH
            await clearingHouse.connect(bob).openPosition({
                baseToken: baseToken.address,
                isBaseToQuote: true,
                isExactInput: true,
                oppositeAmountBound: 0,
                amount: parseEther("80"),
                sqrtPriceLimitX96: 0,
                deadline: ethers.constants.MaxUint256,
                referralCode: ethers.constants.HashZero,
            })
            // price after Bob short: 138.130291
            // setPool1IndexPrice(138.130291)
            await syncIndexToMarketPrice(mockedBaseAggregator, pool)

            // bob long BTC
            await clearingHouse.connect(bob).openPosition({
                baseToken: baseToken2.address,
                isBaseToQuote: false,
                isExactInput: true,
                oppositeAmountBound: 0,
                amount: parseEther("100"),
                sqrtPriceLimitX96: 0,
                deadline: ethers.constants.MaxUint256,
                referralCode: ethers.constants.HashZero,
            })
            // price after Bob long: 151.54207047
            // setPool2IndexPrice(151.54207047)
            await syncIndexToMarketPrice(mockedBaseAggregator2, pool2)
        })

        it("davis liquidate alice's ETH", async () => {
            // position size of ETH: 0.294254629696195230
            // position value of ETH:  40.638764624332610211
            // pnl =  40.63876(ETH) + 44.5919558312(BTC) - 90 = -4.7625741688
            // account value: 10 + (-4.7625741688) = 5.2374258312
            // fee =  40.63876 * 0.025 = 1.015969
            await expect(clearingHouse.connect(davis).liquidate(alice.address, baseToken.address))
                .to.emit(clearingHouse, "PositionLiquidated")
                .withArgs(
                    alice.address,
                    baseToken.address,
                    "40638764624332610211", // 40.63876
                    "294254629696195230", // 0.29
                    "1015969115608315255", // 1.015969
                    davis.address,
                )

            // hard to have a good enough price to liquidate Alice and have non-zero free collateral after liquidation
            // so add more collateral.
            await deposit(alice, vault, 10, collateral)

            // liquidate alice's long position = short, thus multiplying exchangedPositionNotional by 0.99 to get deltaAvailableQuote
            // deltaAvailableQuote of ETH = 40.63876 * 0.99 (1% fee) = 40.2323724
            // realizedPnl = 40.2323724 - 45 = -4.7676276
            // remain quoteDebt = 90 - 45 (deltaAvailableQuote - realizedPnl) = 45
            // collateral = deposit + realizedPnl + penaltyFee = 20 + -4.7676276 - 1.015969 = 14.2164034
            // account value = collateral + pnl = 14.2164034 + (44.59195 (BTC) - 45)= 13.8083534
            // openOrderMarginRequirement = 45 (quote debt only)
            // free collateral = min(14.2164034, 13.8083534) -  45 * 0.1 =9.3083
            expect(await vault.getFreeCollateral(alice.address)).to.eq(parseUnits("9.308362", 6))

            // liquidator gets liquidation reward
            const davisPnl = await accountBalance.getOwedRealizedPnl(davis.address)
            expect(davisPnl).to.eq("1015969115608315255")
        })

        it("davis liquidate alice's BTC position even her BTC position is safe", async () => {
            // position size of BTC: 0.294254629696195230
            // position value of BTC:  44.591955831233061486
            // pnl =  40.63876(ETH) + 44.591955831233(BTC) - 90 = -4.76256667585
            // account value: 10 + (-4.76256667585) = 5.2374258312
            // fee =  44.584241981393002740 * 0.025 = 1.1146060495
            await expect(clearingHouse.connect(davis).liquidate(alice.address, baseToken2.address))
                .to.emit(clearingHouse, "PositionLiquidated")
                .withArgs(
                    alice.address,
                    baseToken2.address,
                    "44584241981393002740", //  44.584
                    "294254629696195230", // 0.29
                    "1114606049534825068", //1.1146
                    davis.address,
                )

            // hard to have a good enough price to liquidate Alice and have non-zero free collateral after liquidation
            // so add more collateral.
            await deposit(alice, vault, 10, collateral)

            // freeCollateral = min(collateral, accountValue) - (totalBaseDebtValue + totalQuoteDebtValue) * imRatio
            // ETH position value = ETH size * indexPrice = 0.294254629696195230 * 138.130291 = 40.645477628

            // liquidate alice's long position = short, thus multiplying exchangedPositionNotional by 0.99 to get deltaAvailableQuote
            // deltaAvailableQuote of BTC = 44.58424198139300 * 0.99 (1% fee) = 44.1383995616
            // realizedPnl = 44.1383995616 - 45 - 1.1146 = -1.9762004384
            // collateral = 20 -1.9762004384 = 18.0237995616
            // account value = collateral + pnl = 18.0237995616 + (40.645477628(ETH) - 45) = 13.6692771896
            // (totalBaseDebt + totalQuoteDebt) * imRatio = 45 * 0.1 = 4.5
            // freeCollateral = 13.6692771896 - 4.5 = 9.1692771896
            expect(await vault.getFreeCollateral(alice.address)).to.eq(parseUnits("9.16927", collateralDecimals))

            // liquidator gets liquidation reward
            const davisPnl = await accountBalance.getOwedRealizedPnl(davis.address)
            expect(davisPnl).to.eq("1114606049534825068")
        })
    })

    describe("alice short ETH and BTC; later, ETH up BTC down", () => {
        beforeEach(async () => {
            // makes alice able to trade
            setPool1IndexPrice("151")
            setPool2IndexPrice("151")

            // alice short ETH
            await clearingHouse.connect(alice).openPosition({
                baseToken: baseToken.address,
                isBaseToQuote: true,
                isExactInput: false,
                oppositeAmountBound: ethers.constants.MaxUint256,
                amount: parseEther("45"),
                sqrtPriceLimitX96: 0,
                deadline: ethers.constants.MaxUint256,
                referralCode: ethers.constants.HashZero,
            })
            // price after Alice short, 151.3198881742
            // setPool1IndexPrice(151.319888)
            await syncIndexToMarketPrice(mockedBaseAggregator, pool)

            await clearingHouse.connect(alice).openPosition({
                baseToken: baseToken2.address,
                isBaseToQuote: true,
                isExactInput: false,
                oppositeAmountBound: ethers.constants.MaxUint256,
                amount: parseEther("45"),
                sqrtPriceLimitX96: 0,
                deadline: ethers.constants.MaxUint256,
                referralCode: ethers.constants.HashZero,
            })
            // price after Alice short, 151.3198881742
            // setPool2IndexPrice(151.319888)
            await syncIndexToMarketPrice(mockedBaseAggregator2, pool2)

            // bob long 80 ETH
            await clearingHouse.connect(bob).openPosition({
                baseToken: baseToken.address,
                isBaseToQuote: false,
                isExactInput: false,
                oppositeAmountBound: ethers.constants.MaxUint256,
                amount: parseEther("80"),
                sqrtPriceLimitX96: 0,
                deadline: ethers.constants.MaxUint256,
                referralCode: ethers.constants.HashZero,
            })
            // price after bob swap : 166.6150230501
            // setPool1IndexPrice(166.615023)
            await syncIndexToMarketPrice(mockedBaseAggregator, pool)

            // bob short BTC with 100 quote
            await clearingHouse.connect(bob).openPosition({
                baseToken: baseToken2.address,
                isBaseToQuote: true,
                isExactInput: false,
                oppositeAmountBound: ethers.constants.MaxUint256,
                amount: parseEther("100"),
                sqrtPriceLimitX96: 0,
                deadline: ethers.constants.MaxUint256,
                referralCode: ethers.constants.HashZero,
            })
            // price after Bob short, 151.20121364648824
            // setPool2IndexPrice(151.201213)
            await syncIndexToMarketPrice(mockedBaseAggregator2, pool2)
        })

        it("davis liquidate alice's ETH", async () => {
            // position size of ETH: -0.300334113234575750
            // position value of ETH: -50.040175199
            // pnl = -50.040175199 +(-45.41088242) + 90 = -5.459069
            // account value: 10 + (-5.459069) = 4.540931
            // fee = 50.040175199 * 0.025 = 1.25100438
            await expect(clearingHouse.connect(davis).liquidate(alice.address, baseToken.address))
                .to.emit(clearingHouse, "PositionLiquidated")
                .withArgs(
                    alice.address,
                    baseToken.address,
                    "50049442662484937695",
                    "300334113234575750",
                    "1251236066562123442",
                    davis.address,
                )

            // hard to have a good enough price to liquidate Alice and have non-zero free collateral after liquidation
            // so add more collateral.
            await deposit(alice, vault, 10, collateral)

            // since the result has a bit rounding diff (8.2418008962 & 8.241800896087324989)
            // so i leave every unit of numbers below to help if someone want to audit the numbers
            //
            // const balance = await vault.balanceOf(alice.address)
            // const accountValue = await clearingHouse.getAccountValue(alice.address)
            // const getTotalOpenOrderMarginRequirement = await clearingHouse.getTotalOpenOrderMarginRequirement(
            //     alice.address,
            // )
            // console.log(`balance=${formatUnits(balance.toString(), 6)}`)
            // console.log(`accountValue=${formatUnits(accountValue.toString(), 6)}`)
            // console.log(
            //     `getTotalOpenOrderMarginRequirement=${formatEther(getTotalOpenOrderMarginRequirement.toString())}`,
            // )
            // accountValue = collateral + totalMarketPnl
            // totalMarketPnl = netQuoteBalance + totalPosValue
            // const getTotalUnrealizedPnl = await accountBalance.getTotalUnrealizedPnl(alice.address)
            // console.log(`getTotalUnrealizedPnl=${formatEther(getTotalUnrealizedPnl.toString())}`)
            // // netQuoteBalance = quote.ava - quote.debt + quoteInPool
            // const netQuoteBalance = await accountBalance.getNetQuoteBalance(alice.address)
            // console.log(`netQuoteBalance=${formatEther(netQuoteBalance.toString())}`)
            // {
            //     const tokenInfo = await clearingHouse.getTokenInfo(alice.address, quoteToken.address)
            //     console.log(`quote=${formatEther(tokenInfo.available.toString())}`)
            //     console.log(`quote.debt=${formatEther(tokenInfo.debt.toString())}`)
            // }
            // {
            //     const tokenInfo = await clearingHouse.getTokenInfo(alice.address, baseToken.address)
            //     console.log(`base=${formatEther(tokenInfo.available.toString())}`)
            //     console.log(`base.debt=${formatEther(tokenInfo.debt.toString())}`)
            // }
            // {
            //     const tokenInfo = await clearingHouse.getTokenInfo(alice.address, baseToken2.address)
            //     console.log(`base2=${formatEther(tokenInfo.available.toString())}`)
            //     console.log(`base2.debt=${formatEther(tokenInfo.debt.toString())}`)
            // }
            // END

            // formula: freeCollateral = min(collateral, accountValue) - (totalBaseDebt + totalQuoteDebt) * imRatio
            // requiredNotionalForEth = 50.049442662484937695/0.99 = 50.5549925884
            // realizedPnl = -50.5549925884 + 45 = -5.5549925884
            // penaltyFee = 1.251236066562123442
            // collateral = 20 + -5.5549925884 - 1.251236066562123442 = 13.193771345
            // BTC notional = positionSize * indexPrice = -0.300334113234575750 * 151.201213 = -45.4108822263
            // totalMarketPnl = 45 - 45.4108822263 (BTC) = -0.4108822263
            // accountValue = 13.193771345 + -0.4108822263 = 12.7828891187
            // totalOpenOrderMarginRequirement = 45.4108822263 * 0.1 = 4.5410882420509684093
            // freeCollateral = 12.7828891187 - 4.5410882420509684093 = 8.2418
            expect(await vault.getFreeCollateral(alice.address)).to.eq(parseUnits("8.241799", collateralDecimals))

            // liquidator gets liquidation reward
            const davisPnl = await accountBalance.getOwedRealizedPnl(davis.address)
            expect(davisPnl).to.eq("1251236066562123442")
        })

        it("davis liquidate alice's BTC even she has profit in ETH market", async () => {
            // position size of BTC: -0.300334113234575750
            // position value of BTC: -45.410882420509684093
            // pnl = -50.040175199 +(-45.4188940109116) + 90 = -5.459069
            // account value: 10 + (-5.459069) = 4.540931
            // fee = 45.4188940 * 0.025 = 1.135472350272790574
            await expect(clearingHouse.connect(davis).liquidate(alice.address, baseToken2.address))
                .to.emit(clearingHouse, "PositionLiquidated")
                .withArgs(
                    alice.address,
                    baseToken2.address,
                    "45418894010911622979",
                    "300334113234575750",
                    "1135472350272790574",
                    davis.address,
                )

            // hard to have a good enough price to liquidate Alice and have non-zero free collateral after liquidation
            // so add more collateral.
            await deposit(alice, vault, 10, collateral)

            // formula: freeCollateral = min(collateral, accountValue) - (totalBaseDebt + totalQuoteDebt) * imRatio
            // netQuote = quoteBefore - liquidatedPosition(exl CH fee) - liquidationPenalty
            // 90 - 45.418894010911622979/0.99 - 1.135472350272790574 = 42.9868569316
            // totalPosValue = positionSize * indexPrice = -0.300334113234575750 * 166.615023 = -50.0401751843
            // totalMarketPnl = netQuoteBalance + totalPosValue =  42.9868569316 + -50.0401751843= -7.0533182527
            // accountValue = collateral + totalMarketPnl = 20 + -7.0533182527 = 12.9466817473
            // getTotalOpenOrderMarginRequirement = (totalBaseDebt + totalQuoteDebt) * imRatio = 50.0401751843 * 0.1
            // freeCollateral = 12.9466817473 - 5.00401751843 = 7.9426642289
            expect(await vault.getFreeCollateral(alice.address)).to.eq(parseUnits("7.942662", collateralDecimals))

            // liquidator gets liquidation reward
            const davisPnl = await accountBalance.getOwedRealizedPnl(davis.address)
            expect(davisPnl).to.eq("1135472350272790574")
        })
    })

    describe.skip("V2 liquidator takes trader's position", () => {
        describe("davis takeover the position", () => {
            it("swap davis's quote to alice's base in a discount (size * marketTWAP * liquidationDiscount)")
            it("close alice's position")
            it("force error, davis's quote balance is insufficient")
        })
        it("transfer penalty (liquidationNotional * liquidationPenaltyRatio) to InsuranceFund after swap")

        describe("price goes down further, alice's price impact is too high if total close", () => {
            it("liquidate alice's position partially by davis")
        })
    })
})

// // === useful console.log for verifying stats ===
// console.log(`timestamp (before liquidation): ${(await ethers.provider.getBlock("latest")).timestamp}`)
// console.log(`mark twap: ${formatEther(parseEther((await clearingHouse.getMarkTwapX96(baseToken.address)).toString()).div(BigNumber.from(2).pow(96)))}`)
// console.log(`index price: ${formatEther(await clearingHouse.getIndexPrice(baseToken.address))}`)
<<<<<<< HEAD
// console.log(`position size: ${formatEther(await accountBalance.getPositionSize(alice.address, baseToken.address))}`)
// console.log(`getAllPendingFundingPayment: ${formatEther(await clearingHouse.getAllPendingFundingPayment(alice.address))}`)
=======
// console.log(`position size: ${formatEther(await clearingHouse.getPositionSize(alice.address, baseToken.address))}`)
// console.log(`getAllPendingFundingPayment: ${formatEther(await clearingHouse.getAllPendingFundingPayment(alice.address))}`)
// // === useful console.log for verifying stats ===
>>>>>>> eb655f19
<|MERGE_RESOLUTION|>--- conflicted
+++ resolved
@@ -188,40 +188,6 @@
             await syncIndexToMarketPrice(mockedBaseAggregator, pool)
         })
 
-<<<<<<< HEAD
-        describe("davis liquidate alice's position", () => {
-            it("closing alice's position", async () => {
-                // position size: 0.588407511354640018
-                // position value: 84.085192745971593683
-                // pnl = 84.085192745971593683 - 90 = -5.914807254
-                // account value: 10 + (-5.914807254) = 4.085192746
-                // fee = 84.085192745971593683 * 0.025 = 2.1021298186
-                await expect(clearingHouse.connect(davis).liquidate(alice.address, baseToken.address))
-                    .to.emit(clearingHouse, "PositionLiquidated")
-                    .withArgs(
-                        alice.address,
-                        baseToken.address,
-                        "84085192745971593683",
-                        parseEther("0.588407511354640018"),
-                        "2102129818649289842",
-                        davis.address,
-                    )
-                // price after liq. 142.8549872
-                setPool1IndexPrice(142.854987)
-
-                // liquidate alice's long position = short, thus multiplying exchangedPositionNotional by 0.99 to get deltaAvailableQuote
-                // deltaAvailableQuote = 84.085192745971593683 * 0.99 (1% fee) = 83.2443408185118
-                // pnl = 83.2443408185118 - 90 - 2.1021298186 = -8.8577890001
-                // account value = collateral + pnl = 10 - 8.8577890001 = 1.1422109998625
-                // openOrderMarginRequirement = 0
-                // free collateral = 1.1422109998625 - 0 = 1.1422109998625
-                expect(await vault.getFreeCollateral(alice.address)).to.eq(parseUnits("1.142210", 6))
-
-                // liquidator gets liquidation reward
-                const davisPnl = await accountBalance.getOwedRealizedPnl(davis.address)
-                expect(davisPnl).to.eq("2102129818649289842")
-            })
-=======
         it("davis liquidate alice's long position", async () => {
             // position size: 0.588407511354640018
             // position value: 84.085192745971593683
@@ -250,9 +216,8 @@
             expect(await vault.getFreeCollateral(alice.address)).to.eq(parseUnits("1.142210", 6))
 
             // liquidator gets liquidation reward
-            const davisPnl = await clearingHouse.getOwedRealizedPnl(davis.address)
+            const davisPnl = await accountBalance.getOwedRealizedPnl(davis.address)
             expect(davisPnl).to.eq("2102129818649289842")
->>>>>>> eb655f19
         })
     })
 
@@ -660,11 +625,6 @@
 // console.log(`timestamp (before liquidation): ${(await ethers.provider.getBlock("latest")).timestamp}`)
 // console.log(`mark twap: ${formatEther(parseEther((await clearingHouse.getMarkTwapX96(baseToken.address)).toString()).div(BigNumber.from(2).pow(96)))}`)
 // console.log(`index price: ${formatEther(await clearingHouse.getIndexPrice(baseToken.address))}`)
-<<<<<<< HEAD
 // console.log(`position size: ${formatEther(await accountBalance.getPositionSize(alice.address, baseToken.address))}`)
 // console.log(`getAllPendingFundingPayment: ${formatEther(await clearingHouse.getAllPendingFundingPayment(alice.address))}`)
-=======
-// console.log(`position size: ${formatEther(await clearingHouse.getPositionSize(alice.address, baseToken.address))}`)
-// console.log(`getAllPendingFundingPayment: ${formatEther(await clearingHouse.getAllPendingFundingPayment(alice.address))}`)
-// // === useful console.log for verifying stats ===
->>>>>>> eb655f19
+// // === useful console.log for verifying stats ===