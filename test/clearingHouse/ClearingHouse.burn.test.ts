--- conflicted
+++ resolved
@@ -1,12 +1,7 @@
 import { MockContract } from "@eth-optimism/smock"
 import { expect } from "chai"
-<<<<<<< HEAD
-import { parseUnits } from "ethers/lib/utils"
+import { parseEther, parseUnits } from "ethers/lib/utils"
 import { ethers, waffle } from "hardhat"
-=======
-import { parseEther, parseUnits } from "ethers/lib/utils"
-import { waffle } from "hardhat"
->>>>>>> eb78ed13
 import { ClearingHouse, TestERC20, UniswapV3Pool, Vault } from "../../typechain"
 import { deposit } from "../helper/token"
 import { encodePriceSqrt } from "../shared/utilities"
