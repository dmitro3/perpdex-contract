import { MockContract, smockit } from "@eth-optimism/smock"
import { ethers } from "hardhat"
import {
    BaseToken,
    ChainlinkPriceFeed,
    ClearingHouse,
    ClearingHouseConfig,
    Exchange,
    InsuranceFund,
    MarketRegistry,
    OrderBook,
    TestClearingHouse,
    TestERC20,
    TestUniswapV3Broker,
    UniswapV3Factory,
    UniswapV3Pool,
    Vault,
} from "../../typechain"
import { QuoteToken } from "../../typechain/QuoteToken"
import { createQuoteTokenFixture, token0Fixture, tokensFixture, uniswapV3FactoryFixture } from "../shared/fixtures"

interface ClearingHouseFixture {
    clearingHouse: TestClearingHouse | ClearingHouse
<<<<<<< HEAD
    orderBook: OrderBook
    marketRegistry: MarketRegistry
=======
    clearingHouseConfig: ClearingHouseConfig
>>>>>>> fbb2d7af
    exchange: Exchange
    vault: Vault
    insuranceFund: InsuranceFund
    uniV3Factory: UniswapV3Factory
    pool: UniswapV3Pool
    feeTier: number
    USDC: TestERC20
    quoteToken: QuoteToken
    baseToken: BaseToken
    mockedBaseAggregator: MockContract
    baseToken2: BaseToken
    mockedBaseAggregator2: MockContract
    pool2: UniswapV3Pool
    mockedArbSys: MockContract
}

interface UniswapV3BrokerFixture {
    uniswapV3Broker: TestUniswapV3Broker
}

export enum BaseQuoteOrdering {
    BASE_0_QUOTE_1,
    BASE_1_QUOTE_0,
}

export function createClearingHouseFixture(
    baseQuoteOrdering: BaseQuoteOrdering = BaseQuoteOrdering.BASE_0_QUOTE_1, // TODO remove
    canMockTime: boolean = true,
): () => Promise<ClearingHouseFixture> {
    return async (): Promise<ClearingHouseFixture> => {
        // deploy test tokens
        const tokenFactory = await ethers.getContractFactory("TestERC20")
        const USDC = (await tokenFactory.deploy()) as TestERC20
        await USDC.initialize("TestUSDC", "USDC")
        await USDC.setupDecimals(6)

        let baseToken: BaseToken, quoteToken: QuoteToken, mockedBaseAggregator: MockContract
        const { token0, mockedAggregator0, token1 } = await tokensFixture()

        if (baseQuoteOrdering === BaseQuoteOrdering.BASE_0_QUOTE_1) {
            baseToken = token0
            quoteToken = token1
            mockedBaseAggregator = mockedAggregator0
        } else {
            throw new Error("!B1Q0")
        }

        // deploy UniV3 factory
        const factoryFactory = await ethers.getContractFactory("UniswapV3Factory")
        const uniV3Factory = (await factoryFactory.deploy()) as UniswapV3Factory

        const vaultFactory = await ethers.getContractFactory("Vault")
        const vault = (await vaultFactory.deploy()) as Vault
        await vault.initialize(USDC.address)

        const insuranceFundFactory = await ethers.getContractFactory("InsuranceFund")
        const insuranceFund = (await insuranceFundFactory.deploy()) as InsuranceFund
        await insuranceFund.initialize(vault.address)

        const clearingHouseConfigFactory = await ethers.getContractFactory("ClearingHouseConfig")
        const clearingHouseConfig = (await clearingHouseConfigFactory.deploy()) as ClearingHouseConfig
        await clearingHouseConfig.initialize()

        // deploy clearingHouse
        let clearingHouse: ClearingHouse | TestClearingHouse
        if (canMockTime) {
            const clearingHouseFactory = await ethers.getContractFactory("TestClearingHouse")
            clearingHouse = (await clearingHouseFactory.deploy()) as TestClearingHouse
            await clearingHouse.initialize(
                clearingHouseConfig.address,
                vault.address,
                insuranceFund.address,
                quoteToken.address,
                uniV3Factory.address,
            )
        } else {
            const clearingHouseFactory = await ethers.getContractFactory("ClearingHouse")
            clearingHouse = (await clearingHouseFactory.deploy()) as ClearingHouse
            await clearingHouse.initialize(
                clearingHouseConfig.address,
                vault.address,
                insuranceFund.address,
                quoteToken.address,
                uniV3Factory.address,
            )
        }

        await quoteToken.addWhitelist(clearingHouse.address)

        // set CH as the minter of all virtual tokens
        await vault.setClearingHouse(clearingHouse.address)
        await baseToken.mintMaximumTo(clearingHouse.address)
        await quoteToken.mintMaximumTo(clearingHouse.address)

        // prepare uniswap factory
        const feeTier = 10000
        await uniV3Factory.createPool(baseToken.address, quoteToken.address, feeTier)
        const poolFactory = await ethers.getContractFactory("UniswapV3Pool")

        const marketRegistryFactory = await ethers.getContractFactory("MarketRegistry")
        const marketRegistry = (await marketRegistryFactory.deploy()) as MarketRegistry
        await marketRegistry.initialize(uniV3Factory.address, quoteToken.address, clearingHouse.address)

        const orderBookFactory = await ethers.getContractFactory("OrderBook")
        const orderBook = (await orderBookFactory.deploy()) as OrderBook
        await orderBook.initialize(clearingHouse.address, marketRegistry.address, quoteToken.address)

        // deploy exchange
        const exchangeFactory = await ethers.getContractFactory("Exchange")
        const exchange = (await exchangeFactory.deploy()) as Exchange
        await exchange.initialize(clearingHouse.address, marketRegistry.address, orderBook.address)
        await clearingHouse.setExchange(exchange.address)
        await orderBook.setExchange(exchange.address)

        // deploy a pool
        const poolAddr = await uniV3Factory.getPool(baseToken.address, quoteToken.address, feeTier)
        const pool = poolFactory.attach(poolAddr) as UniswapV3Pool
        await baseToken.addWhitelist(clearingHouse.address)
        await baseToken.addWhitelist(pool.address)
        await quoteToken.addWhitelist(pool.address)

        // deploy another pool
        const _token0Fixture = await token0Fixture(quoteToken.address)
        const baseToken2 = _token0Fixture.baseToken
        await baseToken2.mintMaximumTo(clearingHouse.address)
        const mockedBaseAggregator2 = _token0Fixture.mockedAggregator
        await uniV3Factory.createPool(baseToken2.address, quoteToken.address, feeTier)
        const pool2Addr = await uniV3Factory.getPool(baseToken2.address, quoteToken.address, feeTier)
        const pool2 = poolFactory.attach(pool2Addr) as UniswapV3Pool

        await baseToken2.addWhitelist(clearingHouse.address)
        await baseToken2.addWhitelist(pool2.address)
        await quoteToken.addWhitelist(pool2.address)

        const mockedArbSys = await getMockedArbSys()
        return {
            clearingHouse,
<<<<<<< HEAD
            orderBook,
            marketRegistry,
=======
            clearingHouseConfig,
>>>>>>> fbb2d7af
            exchange,
            vault,
            insuranceFund,
            uniV3Factory,
            pool,
            feeTier,
            USDC,
            quoteToken,
            baseToken,
            mockedBaseAggregator,
            baseToken2,
            mockedBaseAggregator2,
            pool2,
            mockedArbSys,
        }
    }
}

export async function uniswapV3BrokerFixture(): Promise<UniswapV3BrokerFixture> {
    const factory = await uniswapV3FactoryFixture()
    const uniswapV3BrokerFactory = await ethers.getContractFactory("TestUniswapV3Broker")
    const uniswapV3Broker = (await uniswapV3BrokerFactory.deploy()) as TestUniswapV3Broker
    await uniswapV3Broker.initialize(factory.address)
    return { uniswapV3Broker }
}

interface MockedClearingHouseFixture {
    clearingHouse: ClearingHouse
    clearingHouseConfig: ClearingHouseConfig
    mockedUniV3Factory: MockContract
    mockedVault: MockContract
    mockedQuoteToken: MockContract
    mockedUSDC: MockContract
    mockedBaseToken: MockContract
    mockedExchange: MockContract
    mockedInsuranceFund: MockContract
}

export const ADDR_GREATER_THAN = true
export const ADDR_LESS_THAN = false
export async function mockedBaseTokenTo(longerThan: boolean, targetAddr: string): Promise<MockContract> {
    // deployer ensure base token is always smaller than quote in order to achieve base=token0 and quote=token1
    let mockedToken: MockContract
    while (
        !mockedToken ||
        (longerThan
            ? mockedToken.address.toLowerCase() <= targetAddr.toLowerCase()
            : mockedToken.address.toLowerCase() >= targetAddr.toLowerCase())
    ) {
        const aggregatorFactory = await ethers.getContractFactory("TestAggregatorV3")
        const aggregator = await aggregatorFactory.deploy()
        const mockedAggregator = await smockit(aggregator)

        const chainlinkPriceFeedFactory = await ethers.getContractFactory("ChainlinkPriceFeed")
        const chainlinkPriceFeed = (await chainlinkPriceFeedFactory.deploy()) as ChainlinkPriceFeed
        await chainlinkPriceFeed.initialize(mockedAggregator.address)

        const baseTokenFactory = await ethers.getContractFactory("BaseToken")
        const token = (await baseTokenFactory.deploy()) as BaseToken
        await token.initialize("Test", "Test", chainlinkPriceFeed.address)
        mockedToken = await smockit(token)
        mockedToken.smocked.decimals.will.return.with(async () => {
            return 18
        })
    }
    return mockedToken
}

async function getMockedArbSys(): Promise<MockContract> {
    const arbSysFactory = await ethers.getContractFactory("TestArbSys")
    const arbSys = await arbSysFactory.deploy()
    const mockedArbSys = await smockit(arbSys, { address: "0x0000000000000000000000000000000000000064" })
    mockedArbSys.smocked.arbBlockNumber.will.return.with(async () => {
        return 1
    })
    return mockedArbSys
}

export async function mockedClearingHouseFixture(): Promise<MockedClearingHouseFixture> {
    const token1 = await createQuoteTokenFixture("RandomVirtualToken", "RVT")()

    // deploy test tokens
    const tokenFactory = await ethers.getContractFactory("TestERC20")
    const USDC = (await tokenFactory.deploy()) as TestERC20
    await USDC.initialize("TestUSDC", "USDC")
    const vaultFactory = await ethers.getContractFactory("Vault")
    const vault = (await vaultFactory.deploy()) as Vault
    await vault.initialize(USDC.address)
    const insuranceFundFactory = await ethers.getContractFactory("InsuranceFund")
    const insuranceFund = (await insuranceFundFactory.deploy()) as InsuranceFund
    await insuranceFund.initialize(vault.address)

    const mockedUSDC = await smockit(USDC)
    const mockedQuoteToken = await smockit(token1)
    mockedQuoteToken.smocked.decimals.will.return.with(async () => {
        return 18
    })

    const mockedVault = await smockit(vault)
    const mockedInsuranceFund = await smockit(insuranceFund)

    // deploy UniV3 factory
    const factoryFactory = await ethers.getContractFactory("UniswapV3Factory")
    const uniV3Factory = (await factoryFactory.deploy()) as UniswapV3Factory
    const mockedUniV3Factory = await smockit(uniV3Factory)

    const clearingHouseConfigFactory = await ethers.getContractFactory("ClearingHouseConfig")
    const clearingHouseConfig = (await clearingHouseConfigFactory.deploy()) as ClearingHouseConfig

    // deploy clearingHouse
    const clearingHouseFactory = await ethers.getContractFactory("ClearingHouse")
    const clearingHouse = (await clearingHouseFactory.deploy()) as ClearingHouse
    await clearingHouse.initialize(
        clearingHouseConfig.address,
        mockedVault.address,
        mockedInsuranceFund.address,
        mockedQuoteToken.address,
        mockedUniV3Factory.address,
    )

    const marketRegistryFactory = await ethers.getContractFactory("MarketRegistry")
    const marketRegistry = (await marketRegistryFactory.deploy()) as MarketRegistry
    await marketRegistry.initialize(mockedUniV3Factory.address, mockedQuoteToken.address, clearingHouse.address)
    const mockedMarketRegistry = await smockit(marketRegistry)
    const orderBookFactory = await ethers.getContractFactory("OrderBook")
    const orderBook = (await orderBookFactory.deploy()) as OrderBook
    await orderBook.initialize(clearingHouse.address, marketRegistry.address, mockedQuoteToken.address)
    const mockedOrderBook = await smockit(orderBook)

    const exchangeFactory = await ethers.getContractFactory("Exchange")
    const exchange = (await exchangeFactory.deploy()) as Exchange
    await exchange.initialize(clearingHouse.address, mockedMarketRegistry.address, mockedOrderBook.address)
    const mockedExchange = await smockit(exchange)

    mockedExchange.smocked.orderBook.will.return.with("0x000000000000000000000000000000000000000B")
    await clearingHouse.setExchange(mockedExchange.address)

    // deployer ensure base token is always smaller than quote in order to achieve base=token0 and quote=token1
    const mockedBaseToken = await mockedBaseTokenTo(ADDR_LESS_THAN, mockedQuoteToken.address)

    return {
        clearingHouse,
        clearingHouseConfig,
        mockedExchange,
        mockedUniV3Factory,
        mockedVault,
        mockedQuoteToken,
        mockedUSDC,
        mockedBaseToken,
        mockedInsuranceFund,
    }
}<|MERGE_RESOLUTION|>--- conflicted
+++ resolved
@@ -21,12 +21,9 @@
 
 interface ClearingHouseFixture {
     clearingHouse: TestClearingHouse | ClearingHouse
-<<<<<<< HEAD
     orderBook: OrderBook
     marketRegistry: MarketRegistry
-=======
     clearingHouseConfig: ClearingHouseConfig
->>>>>>> fbb2d7af
     exchange: Exchange
     vault: Vault
     insuranceFund: InsuranceFund
@@ -164,12 +161,9 @@
         const mockedArbSys = await getMockedArbSys()
         return {
             clearingHouse,
-<<<<<<< HEAD
             orderBook,
             marketRegistry,
-=======
             clearingHouseConfig,
->>>>>>> fbb2d7af
             exchange,
             vault,
             insuranceFund,
