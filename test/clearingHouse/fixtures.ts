--- conflicted
+++ resolved
@@ -200,11 +200,7 @@
             insuranceFund,
             uniV3Factory,
             pool,
-<<<<<<< HEAD
             uniFeeTier,
-=======
-            feeTier: uniFeeTier,
->>>>>>> fd50d9ae
             USDC,
             quoteToken,
             baseToken,
