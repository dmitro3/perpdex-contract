import { MockContract } from "@eth-optimism/smock"
import { expect } from "chai"
import { parseUnits } from "ethers/lib/utils"
import { ethers, waffle } from "hardhat"
import { BaseToken, Exchange, TestClearingHouse, TestERC20, UniswapV3Pool, Vault, VirtualToken } from "../../typechain"
import { deposit } from "../helper/token"
import { encodePriceSqrt } from "../shared/utilities"
import { BaseQuoteOrdering, createClearingHouseFixture } from "./fixtures"

describe("ClearingHouse cancelExcessOrders", () => {
    const [admin, alice, bob] = waffle.provider.getWallets()
    const loadFixture: ReturnType<typeof waffle.createFixtureLoader> = waffle.createFixtureLoader([admin])
    let clearingHouse: TestClearingHouse
    let exchange: Exchange
    let vault: Vault
    let collateral: TestERC20
<<<<<<< HEAD
    let baseToken: VirtualToken
    let baseToken2: VirtualToken
=======
    let baseToken: BaseToken
>>>>>>> feaf33fc
    let quoteToken: VirtualToken
    let pool: UniswapV3Pool
    let pool2: UniswapV3Pool
    let mockedBaseAggregator: MockContract
    let collateralDecimals: number

    beforeEach(async () => {
        const _clearingHouseFixture = await loadFixture(createClearingHouseFixture(BaseQuoteOrdering.BASE_0_QUOTE_1))
        clearingHouse = _clearingHouseFixture.clearingHouse as TestClearingHouse
        exchange = _clearingHouseFixture.exchange
        vault = _clearingHouseFixture.vault
        collateral = _clearingHouseFixture.USDC
        baseToken = _clearingHouseFixture.baseToken
        baseToken2 = _clearingHouseFixture.baseToken2
        quoteToken = _clearingHouseFixture.quoteToken
        mockedBaseAggregator = _clearingHouseFixture.mockedBaseAggregator
        pool = _clearingHouseFixture.pool
        pool2 = _clearingHouseFixture.pool2
        collateralDecimals = await collateral.decimals()

        mockedBaseAggregator.smocked.latestRoundData.will.return.with(async () => {
            return [0, parseUnits("100", 6), 0, 0, 0]
        })

        // mint
        collateral.mint(admin.address, parseUnits("10000", collateralDecimals))

        // prepare collateral for alice
        const amount = parseUnits("10", await collateral.decimals())
        await collateral.transfer(alice.address, amount)
        await deposit(alice, vault, 10, collateral)

        await pool.initialize(encodePriceSqrt("100", "1"))
        // add pool after it's initialized
        await exchange.addPool(baseToken.address, 10000)

        await pool2.initialize(encodePriceSqrt("50000", "1"))
        // add pool after it's initialized
        await exchange.addPool(baseToken2.address, 10000)

        // alice collateral = 10
        // mint 1 base (now 1 eth = $100)
        // accountValue = 10
        // freeCollateral = 0
        // alice adds liquidity (base only) above the current price
        const baseAmount = parseUnits("1", await baseToken.decimals())
        await clearingHouse.connect(alice).addLiquidity({
            baseToken: baseToken.address,
            base: baseAmount,
            quote: 0,
            lowerTick: 92200, // 10092.4109643974
            upperTick: 92400, // 10296.2808943793
            minBase: 0,
            minQuote: 0,
            deadline: ethers.constants.MaxUint256,
        })
        expect(await clearingHouse.getTokenInfo(alice.address, baseToken.address)).to.deep.eq([
            parseUnits("0"), // available
            baseAmount, // debt
        ])
    })

    describe("cancel alice's all open orders (single order)", () => {
        beforeEach(async () => {
            mockedBaseAggregator.smocked.latestRoundData.will.return.with(async () => {
                return [0, parseUnits("100000", 6), 0, 0, 0]
            })
            await clearingHouse.connect(bob).cancelAllExcessOrders(alice.address, baseToken.address)
        })

        it("has 0 open orders left", async () => {
            const openOrderIds = await exchange.getOpenOrderIds(alice.address, baseToken.address)
            expect(openOrderIds).to.deep.eq([])
        })

        it("burn base or base-debt to 0", async () => {
            const tokenInfo = await clearingHouse.getTokenInfo(alice.address, baseToken.address)
            expect(tokenInfo.available.mul(tokenInfo.debt)).deep.eq(parseUnits("0"))
        })

        it("has either 0 quote-available or 0 quote-debt left", async () => {
            const tokenInfo = await clearingHouse.getTokenInfo(alice.address, quoteToken.address)
            expect(tokenInfo.available.mul(tokenInfo.debt)).deep.eq(parseUnits("0"))
        })
    })

    describe("cancel alice's all open orders (multiple orders)", () => {
        beforeEach(async () => {
            // alice adds another liquidity (base only) above the current price
            const amount = parseUnits("20", await collateral.decimals())
            await collateral.transfer(alice.address, amount)
            await deposit(alice, vault, 20, collateral)

            const baseAmount = parseUnits("1", await baseToken.decimals())
            await clearingHouse.connect(alice).addLiquidity({
                baseToken: baseToken.address,
                base: baseAmount,
                quote: amount,
                lowerTick: 92400,
                upperTick: 92800,
                minBase: 0,
                minQuote: 0,
                deadline: ethers.constants.MaxUint256,
            })

            mockedBaseAggregator.smocked.latestRoundData.will.return.with(async () => {
                return [0, parseUnits("100000", 6), 0, 0, 0]
            })

            await clearingHouse.connect(bob).cancelAllExcessOrders(alice.address, baseToken.address)
        })

        it("has 0 open orders left", async () => {
            // bob as a keeper
            const openOrderIds = await exchange.getOpenOrderIds(alice.address, baseToken.address)
            expect(openOrderIds).to.deep.eq([])
        })

        it("has either 0 base-available or 0 base-debt left", async () => {
            const tokenInfo = await clearingHouse.getTokenInfo(alice.address, baseToken.address)
            expect(tokenInfo.available.mul(tokenInfo.debt)).deep.eq(parseUnits("0"))
        })

        it("has either 0 quote-available or 0 quote-debt left", async () => {
            const tokenInfo = await clearingHouse.getTokenInfo(alice.address, quoteToken.address)
            expect(tokenInfo.available.mul(tokenInfo.debt)).deep.eq(parseUnits("0"))
        })
    })

    it("force fail, alice has enough account value so shouldn't be canceled", async () => {
        mockedBaseAggregator.smocked.latestRoundData.will.return.with(async () => {
            return [0, parseUnits("100", 6), 0, 0, 0]
        })

        const openOrderIdsBefore = await exchange.getOpenOrderIds(alice.address, baseToken.address)
        expect(openOrderIdsBefore.length == 1).to.be.true

        // bob as a keeper
        await expect(clearingHouse.cancelAllExcessOrders(alice.address, baseToken.address)).to.be.revertedWith("CH_EAV")

        const openOrderIdsAfter = await exchange.getOpenOrderIds(alice.address, baseToken.address)
        expect(openOrderIdsBefore).to.deep.eq(openOrderIdsAfter)
    })

    it("force fail, alice has only baseToken open orders, but want to cancel orders in baseToken2", async () => {
        mockedBaseAggregator.smocked.latestRoundData.will.return.with(async () => {
            return [0, parseUnits("100000", 6), 0, 0, 0]
        })

        const openOrderIdsBefore = await exchange.getOpenOrderIds(alice.address, baseToken.address)
        expect(openOrderIdsBefore.length == 1).to.be.true

        // _getOrderId() with baseToken2 would generate a non-existent orderId
        await expect(
            clearingHouse.connect(bob).cancelExcessOrders(alice.address, baseToken2.address, openOrderIdsBefore),
        ).to.be.revertedWith("EX_NEO")

        const openOrderIdsAfter = await exchange.getOpenOrderIds(alice.address, baseToken.address)
        expect(openOrderIdsBefore).to.deep.eq(openOrderIdsAfter)
    })
})<|MERGE_RESOLUTION|>--- conflicted
+++ resolved
@@ -14,12 +14,8 @@
     let exchange: Exchange
     let vault: Vault
     let collateral: TestERC20
-<<<<<<< HEAD
-    let baseToken: VirtualToken
-    let baseToken2: VirtualToken
-=======
     let baseToken: BaseToken
->>>>>>> feaf33fc
+    let baseToken2: BaseToken
     let quoteToken: VirtualToken
     let pool: UniswapV3Pool
     let pool2: UniswapV3Pool
