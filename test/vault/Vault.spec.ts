--- conflicted
+++ resolved
@@ -84,7 +84,6 @@
             await expect(vault.connect(alice).setWETH9(usdc.address)).to.be.revertedWith("SO_CNO")
         })
 
-<<<<<<< HEAD
         it("force error when depositor do not have enough money", async () => {
             const amount = parseUnits("1100", await usdc.decimals())
             await expect(vault.connect(alice).depositFor(bob.address, usdc.address, amount)).to.be.revertedWith(
@@ -97,13 +96,13 @@
             await expect(
                 vault.connect(alice).depositFor(ethers.constants.AddressZero, usdc.address, amount),
             ).to.be.revertedWith("V_DFZA")
-=======
+        })
+
         it("force error, not a contract address", async () => {
             await expect(vault.setTrustedForwarder(alice.address)).to.be.revertedWith("V_TFNC")
             await expect(vault.setClearingHouse(alice.address)).to.be.revertedWith("V_CHNC")
             await expect(vault.setCollateralManager(alice.address)).to.be.revertedWith("V_CMNC")
             await expect(vault.setWETH9(alice.address)).to.be.revertedWith("V_WNC")
->>>>>>> 13e28b32
         })
     })
 
